--- conflicted
+++ resolved
@@ -436,7 +436,6 @@
             in folder_config.get_all_current_snapshot_pathstates()
         ])
 
-<<<<<<< HEAD
     @app.handle_errors(InviteError)
     def handle_invite_error(self, request, failure):
         exc = failure.value
@@ -575,7 +574,7 @@
             )
         )
         request.finish()
-=======
+
     @app.route("/magic-folder/<string:folder_name>/conflicts", methods=['GET'])
     def list_conflicts(self, request, folder_name):
         """
@@ -591,7 +590,6 @@
             ]
             for relpath, conflicts in folder_config.list_conflicts().items()
         })
->>>>>>> a7c66856
 
 
 class _InputError(APIError):
