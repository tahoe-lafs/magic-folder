--- conflicted
+++ resolved
@@ -274,32 +274,9 @@
         _application_json(request)
         return json.dumps(dict(_list_all_snapshots(self._global_config)))
 
-<<<<<<< HEAD
-    def getChild(self, name, request):
-        name_u = name.decode("utf-8")
-        print("XXX", name, name_u)
-        folder_config = self._global_config.get_magic_folder(name_u)
-        print("XXX", folder_config)
-        folder_service = self._global_service.get_folder_service(name_u)
-        return MagicFolderSnapshotAPIv1(folder_config, folder_service)
-
-
-@attr.s
-class MagicFolderSnapshotAPIv1(Resource, object):
-    """
-    """
-    _folder_config = attr.ib()
-    _folder_service = attr.ib()
-
-    def __attrs_post_init__(self):
-        Resource.__init__(self)
-
-    def render_POST(self, request):
-=======
     @app.route("/snapshot/<string:folder_name>", methods=['POST'])
     @inlineCallbacks
     def add_snapshot(self, request, folder_name):
->>>>>>> 5317ffff
         """
         Create a new Snapshot
         """
@@ -309,11 +286,8 @@
         except ValueError:
             returnValue(NoResource(b"{}"))
 
-<<<<<<< HEAD
-=======
         path_u = request.args[b"path"][0].decode("utf-8")
 
->>>>>>> 5317ffff
         # preauthChild allows path-separators in the "path" (i.e. not
         # just a single path-segment). That is precisely what we want
         # here, though. It sill does not allow the path to "jump out"
