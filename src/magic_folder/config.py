--- conflicted
+++ resolved
@@ -27,11 +27,8 @@
     urlsafe_b64encode,
 )
 import hashlib
-<<<<<<< HEAD
 import time
-=======
 from weakref import WeakValueDictionary
->>>>>>> 9b9d6f5a
 
 from hyperlink import (
     DecodedURL,
