--- conflicted
+++ resolved
@@ -1039,12 +1039,8 @@
                 WHERE
                     [relpath]=?
                 """,
-<<<<<<< HEAD
                 (snapshot_cap, remote_snapshot.content_cap, remote_snapshot.metadata_cap,
-                 now_ns, duration_ns, name),
-=======
-                (snapshot_cap, now_ns, duration_ns, relpath),
->>>>>>> 0299ef33
+                 now_ns, duration_ns, relpath),
             )
             if cursor.rowcount != 1:
                 raise RemoteSnapshotWithoutPathState(
@@ -1070,35 +1066,22 @@
         with action:
             try:
                 cursor.execute(
-<<<<<<< HEAD
-                    "INSERT INTO current_snapshots (name, snapshot_cap, metadata_cap, content_cap, mtime_ns, ctime_ns, size, last_updated_ns, upload_duration_ns)"
+                    "INSERT INTO current_snapshots (relpath, snapshot_cap, metadata_cap, content_cap, mtime_ns, ctime_ns, size, last_updated_ns, upload_duration_ns)"
                     " VALUES (?,?,?,?,?,?,?,?,?)",
-                    (name, snapshot_cap, remote_snapshot.metadata_cap, remote_snapshot.content_cap, path_state.mtime_ns, path_state.ctime_ns, path_state.size, now_ns, None),
-=======
-                    "INSERT INTO current_snapshots (relpath, snapshot_cap, mtime_ns, ctime_ns, size, last_updated_ns, upload_duration_ns)"
-                    " VALUES (?,?,?,?,?,?,?)",
-                    (relpath, snapshot_cap, path_state.mtime_ns, path_state.ctime_ns, path_state.size, now_ns, None),
->>>>>>> 0299ef33
+                    (relpath, snapshot_cap, remote_snapshot.metadata_cap, remote_snapshot.content_cap, path_state.mtime_ns, path_state.ctime_ns, path_state.size, now_ns, None),
                 )
                 action.add_success_fields(insert_or_update="insert")
             except (sqlite3.IntegrityError, sqlite3.OperationalError):
                 cursor.execute(
-<<<<<<< HEAD
                     """
                     UPDATE
                         current_snapshots
                     SET
                         snapshot_cap=?, metadata_cap=?, content_cap=?, mtime_ns=?, ctime_ns=?, size=?, last_updated_ns=?, upload_duration_ns=?
                     WHERE
-                        [name]=?
+                        [relpath]=?
                     """,
-                    (snapshot_cap, remote_snapshot.metadata_cap, remote_snapshot.content_cap, path_state.mtime_ns, path_state.ctime_ns, path_state.size, now_ns, None, name),
-=======
-                    "UPDATE current_snapshots"
-                    " SET snapshot_cap=?, mtime_ns=?, ctime_ns=?, size=?, last_updated_ns=?, upload_duration_ns=?"
-                    " WHERE [relpath]=?",
-                    (snapshot_cap, path_state.mtime_ns, path_state.ctime_ns, path_state.size, now_ns, None, relpath),
->>>>>>> 0299ef33
+                    (snapshot_cap, remote_snapshot.metadata_cap, remote_snapshot.content_cap, path_state.mtime_ns, path_state.ctime_ns, path_state.size, now_ns, None, relpath),
                 )
                 action.add_success_fields(insert_or_update="update")
 
@@ -1190,18 +1173,18 @@
 
 
     @with_cursor
-    def get_remotesnapshot_caps(self, cursor, name):
+    def get_remotesnapshot_caps(self, cursor, relpath):
         """
         return all three capabilities corresponding to a given remote snapshot
 
-        :param unicode name: The name to match.  See ``LocalSnapshot.name``.
-
-        :raise KeyError: If no snapshot exists for the given name.
+        :param unicode relpath: The relpath to match.  See ``LocalSnapshot.relpath``.
+
+        :raise KeyError: If no snapshot exists for the given relpath.
 
         :returns: A 3-tuple of (snapshot-cap, content-cap, metadata-cap)
         """
         action = FETCH_CURRENT_SNAPSHOTS_FROM_DB(
-            relpath=name,
+            relpath=relpath,
         )
         with action:
             cursor.execute(
@@ -1211,9 +1194,9 @@
                 FROM
                     current_snapshots
                 WHERE
-                    [name]=?
+                    [relpath]=?
                 """,
-                (name,)
+                (relpath,)
             )
             row = cursor.fetchone()
             if row and row[0] is not None:
@@ -1222,7 +1205,7 @@
                     row[1].encode("utf-8"),  # content-cap
                     row[2].encode("utf-8"),  # metadata-cap
                 )
-            raise KeyError(name)
+            raise KeyError(relpath)
 
     @with_cursor
     def get_currentsnapshot_pathstate(self, cursor, relpath):
