"""
Configuration and state database interaction.

See also docs/config.rst
"""

__all__ = [
    "MagicFolderConfig",
    "GlobalConfigDatabase",

    "endpoint_description_to_http_api_root",
    "create_global_configuration",
    "load_global_configuration",
]

import re
import hashlib
import time
import textwrap
from collections import (
    deque,
)
from os import (
    urandom,
)
from base64 import (
    urlsafe_b64encode,
)
from weakref import (
    WeakValueDictionary,
)

from hyperlink import (
    DecodedURL,
)

from functools import (
    partial,
)
from itertools import (
    chain,
)

from uuid import (
    UUID,
)

import attr
from attr.validators import (
    provides,
    instance_of,
)

import sqlite3

from nacl.signing import (
    SigningKey,
)
from nacl.encoding import (
    Base32Encoder,
)

from twisted.internet.endpoints import (
    serverFromString,
    clientFromString,
)
from twisted.python.filepath import (
    FilePath,
)
from twisted.python.compat import (
    nativeString,
)
from twisted.web import (
    http,
)

from wormhole.cli.public_relay import (
    RENDEZVOUS_RELAY,
)

from zope.interface import (
    implementer,
    Interface,
)

from .snapshot import (
    LocalAuthor,
    LocalSnapshot,
)
from .common import (
    APIError,
    NoSuchMagicFolder,
    atomic_makedirs,
    valid_magic_folder_name,
)
from ._schema import (
    SchemaUpgrade,
    Schema,
)

# Export this here since GlobalConfigDatabase is what it's for.
from ._endpoint_parser import (
    endpoint_description_to_http_api_root,
)

from eliot import (
    ActionType,
    Field,
    start_action,
)

from .util.capabilities import (
    Capability,
)
from .util.database import (
    with_cursor,
    LockableDatabase,
)
from .util.eliotutil import (
    RELPATH,
    validateSetMembership,
)
from .util.file import (
    PathState,
    ns_to_seconds,
    seconds_to_ns,
)

_global_config_schema = Schema([
    SchemaUpgrade([
        """
        CREATE TABLE magic_folders
        (
            name          TEXT PRIMARY KEY,  -- UTF8 name of this folder
            location      TEXT               -- UTF8 path to this folder's configuration/state
        );
        """,
        """
        CREATE TABLE config
        (
            api_endpoint TEXT,                -- Twisted server-string for our HTTP API
            tahoe_node_directory TEXT,        -- path to our Tahoe-LAFS client state
            api_client_endpoint TEXT          -- Twisted client-string for our HTTP API
        );
        """,
    ]),
    SchemaUpgrade([
        """
<<<<<<< HEAD
        ALTER TABLE config
            ADD COLUMN wormhole_uri TEXT;     -- WebSocket URI of the Magic Wormhole server
        """,
        """
        UPDATE [config] SET wormhole_uri='{}';
        """.format(RENDEZVOUS_RELAY),
=======
        CREATE TABLE features
        (
            [name] TEXT,
            [enabled] BOOL
        );
        """,
>>>>>>> 767ac3f4
    ]),
])

_magicfolder_config_schema = Schema([
    SchemaUpgrade([
        """
        CREATE TABLE config
        (
            author_name          TEXT PRIMARY KEY,  -- UTF8 name of the author
            author_private_key   TEXT,              -- base32 key in UTF8
            stash_path           TEXT,              -- local path for stash-data
            collective_dircap    TEXT,              -- read-capability-string
            upload_dircap        TEXT,              -- write-capability-string
            magic_directory      TEXT,              -- local path of sync'd directory
            poll_interval        INTEGER NOT NULL,  -- seconds
            scan_interval        INTEGER CHECK ([scan_interval] > 0) -- seconds
        )
        """,
        """
        CREATE TABLE [local_snapshots]
        (
            -- A random, unique identifier for this particular snapshot.
            [identifier]       TEXT PRIMARY KEY,

            -- The relative path of the file this snapshot is for,
            -- UTF-8-encoded.
            [relpath]          TEXT,

            -- A local filesystem path where the content can be found.
            [content_path]     TEXT
        )
        """,
        """
        CREATE TABLE [local_snapshot_metadata]
        (
            -- The identifier of the snapshot which this metadata row belongs to.
            [snapshot_identifier]   TEXT NOT NULL,

            -- The metadata key for this row.
            [key]                   TEXT NOT NULL,

            -- The handy SQLite3 "BLOB" storage class allows us to store a
            -- value of any supported type, even differing from row to row.
            [value]                 BLOB NOT NULL,

            -- The referenced local snapshot must exist.
            FOREIGN KEY([snapshot_identifier]) REFERENCES [local_snapshot]([identifier])
        )
        """,
        """
        CREATE TABLE [local_snapshot_parent]
        (
            -- The identifier of the snapshot to which this parent belongs.
            [snapshot_identifier]   TEXT NOT NULL,

            -- The index of this parent in the snapshot's ordered parent list.
            -- Offer marginal additional data integrity by requiring it to be
            -- 0 or greater.
            --
            -- It's possible parent order is irrelevant in which case we can
            -- eventually drop this column and all the associated logic to
            -- impose a particular order.
            [index]                 INTEGER CHECK ([index] >= 0) NOT NULL,

            -- If this parent is local only then its identifier is only
            -- meaningful for looking up local snapshots in our local
            -- database.  If it is not only local then its identifier is a
            -- capability refering to a remote snapshot which we may or may
            -- not have a local cache of.
            --
            -- Perhaps a better representation of this would involve two
            -- tables (or two columns in this table?).  It will be slightly
            -- easier to reason about once the implementation can actually
            -- create snapshots with remote parents.
            [local_only]            BOOL NOT NULL,

            -- The actual parent identifier.  This is either a reference to
            -- [local_snapshot]([identifier]) or a Tahoe-LAFS cap.
            [parent_identifier]     TEXT NOT NULL,

            -- The referenced local snapshot must exist.
            FOREIGN KEY([snapshot_identifier]) REFERENCES [local_snapshot]([identifier])
        )
        """,
        # XXX it may make more sense to have a (separate) table
        # caching information about remote-snapshots such as the
        # content_cap and metadata_cap currently included in this
        # table. See ticket 558
        """
        -- This table represents the current state of the file on disk, as last known to us
        -- A correct mtime/ctime exists for any LocalSnapshots created.
        CREATE TABLE [current_snapshots]
        (
            [relpath]          TEXT PRIMARY KEY, -- snapshot relative-path in UTF-8
            [snapshot_cap]     TEXT,             -- Tahoe-LAFS URI that represents the most recent remote snapshot
                                                 -- associated with this file, either as downloaded from a peer
                                                 -- or uploaded from local changes
            [content_cap]      TEXT,             -- Tahoe-LAFS URI of the content capability
            [metadata_cap]     TEXT,             -- Tahoe-LAFS URI of the metadata capability
            [mtime_ns]         INTEGER,          -- ctime of current snapshot
            [ctime_ns]         INTEGER,          -- mtime of current snapshot
            [size]             INTEGER,          -- size of current snapshot
            [last_updated_ns]  INTEGER NOT NULL, -- timestamp when last changed
            [upload_duration_ns]  INTEGER        -- nanoseconds the last upload took
        )
        """,
        """
        --- This table represents our notion of conflicts (although they are also represented
        --- on disk, our representation is canonical as the filesystem is part of the API)
        CREATE TABLE [conflicted_files]
        (
            [relpath]          TEXT NOT NULL,      -- mangled name in UTF-8
            [conflict_author]  TEXT NOT NULL,      -- another participant who conflicts
            [snapshot_cap]     TEXT,               -- Tahoe URI of the snapshot that conflicted
            PRIMARY KEY(relpath, conflict_author)  -- unique rows
        )
        --- note that a single relpath may appear more than once if there are multiple
        --- conflicts (i.e. multiple other devices conflict)
        """
    ]),
])


# matches conflict marker files; see is_conflict_marker()
_conflict_file_re = re.compile(r"(.*)\.conflict-(.*)")


DELETE_SNAPSHOTS = ActionType(
    u"config:state-db:delete-local-snapshot-entry",
    [RELPATH],
    [],
    u"Delete the row corresponding to the given path from the local snapshot table.",
)

_INSERT_OR_UPDATE = Field.for_types(
    u"insert_or_update",
    [str],
    u"An indication of whether the record for this upload was new or an update to a previous entry.",
    validateSetMembership({u"insert", u"update"}),
)

STORE_OR_UPDATE_SNAPSHOTS = ActionType(
    u"config:state-db:update-snapshot-entry",
    [RELPATH],
    [_INSERT_OR_UPDATE],
    u"Persist local snapshot object of a relative path in the magic-folder db.",
)


class LocalSnapshotCollision(Exception):
    """
    An attempt was made to insert a local snapshot into the database but the
    snapshot's identifier was already associated with a snapshot in the
    database.
    """

@attr.s(auto_exc=True)
class LocalSnapshotMissingParent(Exception):
    """
    An attempt was made to store a local snapshot whose parents aren't in
    the local database.
    """
    parent_identifier = attr.ib(validator=attr.validators.instance_of(UUID))


@attr.s(auto_exc=True)
class RemoteSnapshotWithoutPathState(Exception):
    """
    An attempt was made to insert a remote snapshot into the database without
    corresponding path state (either provided, or already in the database).
    """

    folder_name = attr.ib(validator=attr.validators.instance_of(str))
    relpath = attr.ib(validator=attr.validators.instance_of(str))


def create_global_configuration(basedir, api_endpoint_str, tahoe_node_directory,
                                api_client_endpoint_str, mailbox_uri=None):
    """
    Create a new global configuration in `basedir` (which must not yet exist).

    :param FilePath basedir: a non-existant directory

    :param str api_endpoint_str: the Twisted server endpoint string
        where we will listen for API requests.

    :param FilePath tahoe_node_directory: the directory our Tahoe LAFS
        client uses.

    :param str api_client_endpoint_str: the Twisted client endpoint
        string where our API can be contacted.

    :param str mailbox_uri: the Magic Wormhole mailbox server API
        endpoint (or None for the default)

    :returns: a GlobalConfigDatabase instance
    """

    if not isinstance(api_endpoint_str, str):
        raise ValueError(
            "'api_endpoint_str' must be str"
        )
    if api_client_endpoint_str is not None and not isinstance(api_client_endpoint_str, str):
        raise ValueError(
            "'api_client_endpoint_str' must be str"
        )
    if mailbox_uri is None:
        mailbox_uri = RENDEZVOUS_RELAY
    # check that the endpoints are valid (will raise exception if not)
    api_endpoint_str = nativeString(api_endpoint_str)
    _validate_listen_endpoint_str(api_endpoint_str)
    if api_client_endpoint_str is not None:
        api_client_endpoint_str = nativeString(api_client_endpoint_str)
        _validate_connect_endpoint_str(api_client_endpoint_str)

    try:
        basedir.makedirs()
    except OSError as e:
        raise ValueError(
            "'{}' already exists: {}".format(basedir.path, e)
        )

    # explain what is in this directory
    with basedir.child("README").open("wb") as f:
        f.write(
            u"This is a Magic Folder daemon configuration\n"
            u"\n"
            u"To find out more you can run a command like:\n"
            u"\n"
            u"    magic-folder --config {} --help\n"
            u"\n".format(basedir.path).encode("utf8")
        )

    # set up the configuration database
    db_fname = basedir.child("global.sqlite")
    connection = _upgraded(
        _global_config_schema,
        sqlite3.connect(db_fname.path),
    )
    with connection:
        cursor = connection.cursor()
        cursor.execute(
            """
            INSERT INTO
                config (api_endpoint, tahoe_node_directory, api_client_endpoint, wormhole_uri)
            VALUES
                (?, ?, ?, ?)
            """,
            (
                api_endpoint_str,
                tahoe_node_directory.path,
                api_client_endpoint_str,
                mailbox_uri
            )
        )

    config = GlobalConfigDatabase(
        basedir=basedir,
        database=connection,
        token_provider=FilesystemTokenProvider(
            basedir.child("api_token"),
        )
    )
    # make sure we have an API token
    config.rotate_api_token()
    return config


def create_testing_configuration(basedir, tahoe_node_directory):
    """
    Create a new global configuration that is in-memory and routes all
    API requests through http_root_resource.

    :param FilePath basedir: a directory where magic-folder state goes
        (only used if a magic-folder is created)

    :param FilePath tahoe_node_directory: the directory our Tahoe LAFS
        client uses.

    :returns: a GlobalConfigDatabase instance
    """
    # set up the configuration database
    connection = _upgraded(
        _global_config_schema,
        sqlite3.connect(":memory:"),
    )
    api_endpoint_str = "tcp:-1"
    api_client_endpoint_str = "tcp:127.0.0.1:1"
    with connection:
        cursor = connection.cursor()
        cursor.execute(
            "INSERT INTO config (api_endpoint, tahoe_node_directory, api_client_endpoint, wormhole_uri) VALUES (?, ?, ?, ?)",
            (api_endpoint_str, tahoe_node_directory.path, api_client_endpoint_str, "ws://ws.example.com/")
        )

    tokens = MemoryTokenProvider()

    # ensure the paths are in text mode
    config = GlobalConfigDatabase(
        basedir=basedir.asTextMode(),
        database=connection,
        token_provider=tokens,
    )

    # make sure we have an API token
    config.rotate_api_token()
    return config


def load_global_configuration(basedir):
    """
    Load an existing configuration from `basedir`.

    :param FilePath basedir: an existing config directory

    :raise ValueError: If no database already exists beneath at ``basedir``.

    :raise DatabaseSchemaTooNew: If the database at ``basedir`` indicates a
        newer schema version than this software can handle.

    :returns: a GlobalConfigDatabase instance
    """
    db_fname = basedir.child("global.sqlite")

    # It would be nice to pass a URI-style connect string with ?mode=rwc
    # but this is unsupported until Python 3.4.
    if not db_fname.exists():
        raise ValueError(
            "'{}' doesn't exist.".format(db_fname.path),
        )

    connection = _upgraded(
        _global_config_schema,
        sqlite3.connect(db_fname.path),
    )
    return GlobalConfigDatabase(
        basedir=basedir,
        database=connection,
        token_provider=FilesystemTokenProvider(
            basedir.child("api_token"),
        )
    )


def _upgraded(schema, connection):
    """
    Return ``connection`` fully upgraded according to ``schema``.

    :param Schema schema: The schema to use to perform any necessary upgrades.

    :param sqlite3.Connection connection: The database connection to possibly
        upgrade.

    :return: ``connection`` after possibly upgrading its schema.
    """
    with connection:
        cursor = connection.cursor()
        cursor.execute("BEGIN IMMEDIATE TRANSACTION")
        schema.run_upgrades(cursor)
    return connection


@attr.s
class SQLite3DatabaseLocation(object):
    """
    A helper to allow a connection to a SQLite3 database on a filesystem or
    in-memory.
    """
    location = attr.ib()

    @classmethod
    def memory(cls):
        """
        Get an in-memory database location.
        """
        return cls(":memory:")

    def connect(self, *a, **kw):
        """
        Establish a new connection to the SQLite3 database at this location.

        :param *a: Additional positional arguments for ``sqlite3.connect``.
        :param *kw: Additional keyword arguments for ``sqlite3.connect``.

        :return: A new ``sqlite3.Connection``.
        """
        return sqlite3.connect(self.location, *a, **kw)


def _get_snapshots(cursor, relpath):
    """
    Load all of the snapshots associated with the given relpath.

    :param unicode relpath: The relpath to match.  See ``LocalSnapshot.relpath``.

    :return dict[unicode, unicode]: A mapping from unicode snapshot
        identifiers to unicode snapshot content path strings.
    """
    cursor.execute(
        """
        SELECT
            [identifier], [content_path]
        FROM
            [local_snapshots]
        WHERE
            [relpath] = ?
        """,
        (relpath,),
    )
    snapshots = cursor.fetchall()
    if len(snapshots) == 0:
        raise KeyError(relpath)
    return dict(snapshots)


def _get_metadata(cursor, relpath):
    """
    Load all of the metadata for all of the snapshots associated with the
    given relpath.

    :param unicode relpath: The relpath to match.  See ``LocalSnapshot.relpath``.

    :return dict[unicode, dict[unicode, unicode]]: A mapping from unicode
        snapshot identifiers to dicts of key/value metadata associated with
        that snapshot.
    """
    cursor.execute(
        """
        SELECT
            [snapshot_identifier], [key], [value]
        FROM
            [local_snapshot_metadata] AS [metadata], [local_snapshots]
        WHERE
            [metadata].[snapshot_identifier] = [local_snapshots].[identifier]
        AND
            [local_snapshots].[relpath] = ?
        """,
        (relpath,),
    )
    metadata_rows = cursor.fetchall()
    metadata = {}
    for (snapshot_identifier, key, value) in metadata_rows:
        metadata.setdefault(snapshot_identifier, {})[key] = value
    return metadata


def _get_parents(cursor, relpath):
    """
    Load all of the parent points for all of the snapshots associated with the
    given relpath.

    :param unicode relpath: The relpath to match.  See ``LocalSnapshot.relpath``.

    :return dict[unicode, [(int, bool, unicode)]]: A mapping from unicode
        snapshot identifiers to lists of associated parent pointer
        information.  Each list contains all of the associated snapshots
        parents.  The first element of each tuple in the list gives the parent
        index.  The second element is ``True`` if the parent is a local
        snapshot and ``False`` if it is a remote snapshot.  The third element
        is a unique identifier for that parent (either an opaque unicode
        string for local snapshots or a Tahoe-LAFS capability string for
        remote snapshots).
    """
    cursor.execute(
        """
        SELECT
            [snapshot_identifier], [index], [local_only], [parent_identifier]
        FROM
            [local_snapshot_parent] AS [parents], [local_snapshots]
        WHERE
            [parents].[snapshot_identifier] = [local_snapshots].[identifier]
        AND
            [local_snapshots].[relpath] = ?
        """,
        (relpath,),
    )
    parent_rows = cursor.fetchall()
    parents = {}
    for (snapshot_identifier, index, local_only, parent_identifier) in parent_rows:
        parents.setdefault(snapshot_identifier, []).append((
            index,
            local_only,
            parent_identifier,
        ))
    for parent in parents.values():
        parent.sort()

    return parents


def _find_leaf_snapshot(leaf_candidates, parents):
    """
    From a group of snapshots which are related to each other by parent/child
    edges in a tree structure, find the single leaf snapshot (the snapshot
    which is not the parent of any other snapshot).

    :param set[unicode] leaf_candidates: The set of identifiers of snapshots
        to consider.

    :param dict[unicode, [(int, bool, unicode)]] parents: Information about
        the parent/child relationships between the snapshots.  See
        ``_get_parents`` for details.

    :raise ValueError: If there is not exactly one leaf snapshot.

    :return unicode: The identifier of the leaf snapshot.
    """
    to_discard = set()
    for (ignored, local_only, parent_identifier) in chain.from_iterable(parents.values()):
        if local_only:
            # Allow a parent to be discarded more than once in case we have
            # snapshots that share a parent.
            to_discard.add(parent_identifier)

    remaining = leaf_candidates - to_discard
    if len(remaining) != 1:
        raise ValueError(
            "Database state inconsistent when loading local snapshot.  "
            "Leaf candidates: {!r}".format(
                remaining,
            ),
        )
    [leaf_identifier] = remaining
    return leaf_identifier


def _get_remote_parents(identifier, parents):
    """
    Get the identifiers for remote parents for the given snapshot.

    :param unicode identifier: The identifier of the snapshot about which to
        retrieve information.

    :param dict[unicode, [(int, bool, unicode)]] parents: Information about
        the parent/child relationships between the snapshots.  See
        ``_get_parents`` for details.

    :return [unicode]: Identifiers for the remote parents of the identified
        snapshot.
    """
    return list(
        Capability.from_string(parent_identifier)
        for (ignored, only_local, parent_identifier)
        in parents.get(identifier, [])
        if not only_local
    )


def _get_local_parents(identifier, parents, construct_parent_snapshot):
    """
    Get the identifiers for local parents for the given snapshot.

    :param unicode identifier: The identifier of the snapshot about which to
        retrieve information.

    :param dict[unicode, [(int, bool, unicode)]] parents: Information about
        the parent/child relationships between the snapshots.  See
        ``_get_parents`` for details.

    :return [unicode]: Identifiers for the local parents of the identified
        snapshot.
    """
    return list(
        construct_parent_snapshot(parent_identifier)
        for (ignored, only_local, parent_identifier)
        in parents.get(identifier, [])
        if only_local
    )


# maps UUIDs->LocalSnapshot instances
# used by _construct_local_snapshot to ensure that there is at most 1
# LocalSnapshot instance in memory for each one in the database)
_local_snapshots = WeakValueDictionary()


def _construct_local_snapshot(identifier, relpath, author, content_paths, metadata, parents):
    """
    Instantiate a ``LocalSnapshot`` corresponding to the given identifier.

    :param unicode identifier: The identifier of the snapshot to instantiate.

    :param unicode relpath: The relpath to match.  See ``LocalSnapshot.relpath``.

    :param LocalAuthor author: The author associated with the snapshot.

    :param dict[unicode, unicode] content_paths: A mapping from snapshot
        identifiers to the filesystem location of the content for that
        snapshot.

    :param metadata: See ``_get_metadata``.

    :param parents: See ``_get_parents``.

    :return LocalSnapshot: The requested snapshot, populated with information
        from the given parameters, including fully initialized local parents.
    """
    uuid = UUID(hex=identifier)
    try:
        return _local_snapshots[uuid]
    except KeyError:
        pass
    rtn = _local_snapshots[uuid] = LocalSnapshot(
        identifier=uuid,
        relpath=relpath,
        author=author,
        content_path=None if content_paths[identifier] is None else FilePath(content_paths[identifier]),
        metadata=metadata.get(identifier, {}),
        parents_remote=_get_remote_parents(identifier, parents),
        parents_local=_get_local_parents(
            identifier,
            parents,
            partial(
                _construct_local_snapshot,
                relpath=relpath,
                author=author,
                content_paths=content_paths,
                metadata=metadata,
                parents=parents,
            ),
        ),
    )
    return rtn


@attr.s
class Conflict(object):
    """
    Represents information about a particular conflict.
    """
    snapshot_cap = attr.ib()  # Tahoe URI
    author_name = attr.ib(validator=instance_of(str))


@attr.s
class MagicFolderConfig(object):
    """
    Low-level access to a single magic-folder's configuration
    """
    name = attr.ib()
    _database = attr.ib(converter=LockableDatabase)  # sqlite3 Connection
    _get_current_timestamp = attr.ib(default=time.time)

    @classmethod
    def initialize(
            cls,
            name,
            db_location,
            author,
            stash_path,
            collective_dircap,
            upload_dircap,
            magic_path,
            poll_interval,
            scan_interval,
    ):
        """
        Create the database state for a new Magic Folder and return a
        ``MagicFolderConfig`` representing it.

        :param unicode name: The human-facing name for this folder.

        :param SQLite3DatabaseLocation db_location: A SQLite3 location string
            to use to connect to the database for this folder.

        :param LocalAuthor author: The author to which all local changes will
            be attributed.

        :param FilePath stash_path: The filesystem location to which to write
            snapshot content before uploading it.

        :param Capability collective_dircap: A Tahoe-LAFS directory
            capability representing the Magic-Folder "collective"
            directory (where participant DMDs can be found).

        :param Capability upload_dircap: A Tahoe-LAFS read-write
            directory capability representing the DMD belonging to
            ``author``.

        :param FilePath magic_path: The local filesystem path where magic
            folder will read and write files belonging to this folder.

        :param int poll_interval: The interval, in seconds, on which to poll
            for remote changes (for download).

        :param int scan_interval: The interval, in seconds, on which to poll
            for local changes (for upload).

        :return: A new ``cls`` instance populated with the given
            configuration.
        """
        connection = _upgraded(
            _magicfolder_config_schema,
            db_location.connect(),
        )
        with connection:
            cursor = connection.cursor()
            cursor.execute("BEGIN IMMEDIATE TRANSACTION")
            cursor.execute(
                """
                INSERT INTO
                    [config]
                    ( author_name
                    , author_private_key
                    , stash_path
                    , collective_dircap
                    , upload_dircap
                    , magic_directory
                    , poll_interval
                    , scan_interval
                    )
                VALUES
                    (?, ?, ?, ?, ?, ?, ?, ?)
                """,
                (
                    author.name,
                    author.signing_key.encode(Base32Encoder),
                    stash_path.path,
                    collective_dircap.danger_real_capability_string(),
                    upload_dircap.danger_real_capability_string(),
                    magic_path.path,
                    poll_interval,
                    scan_interval,
                ),
            )
        return cls(name, connection)

    @property
    def author(self):
        return self._get_author()

    @with_cursor
    def _get_author(self, cursor):
        cursor.execute("SELECT author_name, author_private_key FROM config")
        name, keydata = cursor.fetchone()
        return LocalAuthor(
            name=name,
            signing_key=SigningKey(keydata, encoder=Base32Encoder),
        )

    @property
    @with_cursor
    def stash_path(self, cursor):
        cursor.execute("SELECT stash_path FROM config")
        path_raw = cursor.fetchone()[0]
        return FilePath(path_raw)

    @with_cursor
    def get_local_snapshot(self, cursor, relpath):
        """
        return an instance of LocalSnapshot corresponding to
        the given relpath and author. Traversing the parents
        would give the entire history of local snapshots.

        :param unicode relpath: The relpath of the snapshot to find.  See
            ``LocalSnapshot.relpath``.

        :raise KeyError: If there is no matching snapshot for the given path.

        :returns: An instance of LocalSnapshot for the given path.
        """
        # Read all the state for this relpath from the database.
        snapshots = _get_snapshots(cursor, relpath)
        metadata = _get_metadata(cursor, relpath)
        parents = _get_parents(cursor, relpath)

        # Turn it into the desired in-memory representation.
        leaf_identifier = _find_leaf_snapshot(set(snapshots), parents)
        return _construct_local_snapshot(
            leaf_identifier,
            relpath,
            self._get_author.__wrapped__(self, cursor),
            snapshots,
            metadata,
            parents,
        )

    @with_cursor
    def store_local_snapshot(self, cursor, snapshot, path_state):
        """
        Store or update the given local snapshot.

        :param LocalSnapshot snapshot: The snapshot to store.

        :param PathState path_state: Status of the on-disk data (can be
            None if there is nothing on disk, i.e. a delete).
        """
        # Ensure that the local parent snapshots are already in the database.
        for parent in snapshot.parents_local:
            cursor.execute(
                """
                SELECT
                    count(*) from [local_snapshots]
                WHERE
                    identifier= ?
                """,
                (str(parent.identifier),),
            )
            count = cursor.fetchone()
            if count[0] != 1:
                raise LocalSnapshotMissingParent(parent.identifier)

        try:
            # Create the primary row.
            content_path = None if snapshot.content_path is None else snapshot.content_path.path
            cursor.execute(
                """
                INSERT INTO
                    [local_snapshots] ([identifier], [relpath], [content_path])
                VALUES
                    (?, ?, ?)
                """,
                (str(snapshot.identifier), snapshot.relpath, content_path),
            )
        except sqlite3.IntegrityError:
            # The UNIQUE constraint on `identifier` failed - which *should*
            # mean we already have a row representing this snapshot.
            raise LocalSnapshotCollision(snapshot.identifier)

        # Associate all of the metadata with it.
        cursor.executemany(
            """
            INSERT INTO
                [local_snapshot_metadata] ([snapshot_identifier], [key], [value])
            VALUES
                (?, ?, ?)
            """,
            list(
                (str(snapshot.identifier), k, v)
                for (k, v)
                in snapshot.metadata.items()
            ),
        )
        # Associate all of the parents with it.  First remote, then local.
        #
        # XXX What is the relative ordering of parents_local and
        # parents_remote?  It's not preserved in `LocalSnapshot`.  Since local
        # parents turn into remote parents I guess I'll put remote parents
        # first here.  That way as local snapshots disappear they'll disappear
        # from the middle and appear at the end of the remote snapshots list,
        # also in the middle?
        cursor.executemany(
            """
            INSERT INTO
                [local_snapshot_parent] (
                    [snapshot_identifier],
                    [index],
                    [local_only],
                    [parent_identifier]
                )
            VALUES
                (?, ?, ?, ?)
            """,
            [
                (str(snapshot.identifier), index, local_only, parent_identifier)
                for (index, (local_only, parent_identifier)) in enumerate(
                    chain(
                        (
                            (False, parent_identifier.danger_real_capability_string())
                            for parent_identifier in snapshot.parents_remote
                        ),
                        (
                            (True, str(parent.identifier))
                            for parent in snapshot.parents_local
                        ),
                    )
                )
            ],
        )

        # record the PathState (path_state can be None here in case of
        # a delete, but the called method handles that)
        self.store_currentsnapshot_state.__wrapped__(self, cursor, snapshot.relpath, path_state)

    @with_cursor
    def get_all_localsnapshot_paths(self, cursor):
        """
        Retrieve a set of all relpaths of files that have had an entry in magic folder db
        (i.e. that have been downloaded at least once).
        """
        cursor.execute("SELECT [relpath] FROM [local_snapshots]")
        rows = cursor.fetchall()
        return set(r[0] for r in rows)

    @with_cursor
    def delete_local_snapshot(self, cursor, local_snapshot, remote_snapshot):
        """
        Delete a single LocalSnapshot from the database. You may not
        delete a LocalSnapshot that has any local parents. If any
        LocalSnapshots exist with this as their parent, they will be
        adjustd to have the remote as parent instead.

        :param LocalSnapshot local_snapshot: the snapshot to delete

        :param RemoteSnapshot remote_snapshot: the RemoteSnapshot that
            has replaced local_snapshot
        """
        assert local_snapshot.relpath == remote_snapshot.relpath, "Unrelated snapshots"
        relpath = local_snapshot.relpath
        # this will raise KeyError if there are no snpashots at all for this relpath
        youngest_snapshot = self.get_local_snapshot.__wrapped__(self, cursor, relpath)

        # breadth-first traversal of the (local) parents of our
        # youngest snapshot
        our_snap = None
        child = None
        q = deque([youngest_snapshot])
        while q:
            child = q.popleft()
            if child.identifier == local_snapshot.identifier:
                our_snap = child
                child = None
                break
            for parent in child.parents_local:
                if parent.identifier == local_snapshot.identifier:
                    # we've found ours!
                    our_snap = parent
                    break
                else:
                    q.append(parent)

        # even though there maybe be _some_ snapshots for this
        # relpath, it's possible the one we've been asked to delete
        # doesn't exist..
        if not our_snap:
            raise ValueError(
                "No such snapshot '{}' for '{}'".format(local_snapshot.identifier, relpath)
            )

        # turn the 'parent' entry for 'child' to remtoe_snapshot.capability
        if child:
            cursor.execute(
                """
                UPDATE
                    local_snapshot_parent
                SET
                    local_only=?, parent_identifier=?
                WHERE
                   [snapshot_identifier]=?
                """,
                (False, remote_snapshot.capability.danger_real_capability_string(), str(child.identifier))
            )
            child.parents_local = [
                snap
                for snap in child.parents_local
                if snap.identifier != local_snapshot.identifier
            ]
            child.parents_remote.append(remote_snapshot.capability)
        # delete 'ours'
        cursor.execute(
            """
            DELETE FROM
                [local_snapshot_metadata]
            WHERE
                [snapshot_identifier]=?
            """,
            (str(our_snap.identifier),)
        )
        cursor.execute(
            """
            DELETE FROM
                [local_snapshots]
            WHERE
                [identifier]=?
            """,
            (str(our_snap.identifier),)
        )

    @with_cursor
    def delete_all_local_snapshots_for(self, cursor, relpath):
        """
        remove all rows corresponding to the given relpath from the local_snapshots table

        :param str relpath: The relpath to match.  See ``LocalSnapshot.relpath``.
        """
        action = DELETE_SNAPSHOTS(
            relpath=relpath,
        )
        with action:
            cursor.execute("DELETE FROM [local_snapshots]"
                           " WHERE [relpath]=?",
                           (relpath,))

    @with_cursor
    def store_uploaded_snapshot(self, cursor, relpath, remote_snapshot, upload_started_at):
        """
        Store the remote snapshot cap of a snapshot that we uploaded.

        This assumes that the path state was already recoreded when we stored
        the corresponding local snapshot.

        :param unicode relpath: The relpath to match.  See ``LocalSnapshot.relpath``.
        :param RemoteSnapshot remote_snapshot: The snapshot to store.
        :param float upload_started_at: Timestamp when this upload started, in seconds.

        :raises RemoteSnapshotWithoutPathState:
            if there is not already path state in the database for the given
            relpath.
        """
        snapshot_cap = remote_snapshot.capability
        action = STORE_OR_UPDATE_SNAPSHOTS(
            relpath=relpath,
        )
        now_ns = seconds_to_ns(self._get_current_timestamp())
        duration_ns = now_ns - seconds_to_ns(upload_started_at)
        with action:
            cursor.execute(
                """
                UPDATE
                    current_snapshots
                SET
                    snapshot_cap=?, content_cap=?, metadata_cap=?, last_updated_ns=?, upload_duration_ns=?
                WHERE
                    [relpath]=?
                """,
                (
                    snapshot_cap.danger_real_capability_string(),
                    None if remote_snapshot.content_cap is None else remote_snapshot.content_cap.danger_real_capability_string(),
                    remote_snapshot.metadata_cap.danger_real_capability_string(),
                    now_ns,
                    duration_ns,
                    relpath,
                ),
            )
            if cursor.rowcount != 1:
                raise RemoteSnapshotWithoutPathState(
                    folder_name=self.name, relpath=relpath
                )
            action.add_success_fields(insert_or_update="update")

    @with_cursor
    def store_downloaded_snapshot(self, cursor, relpath, remote_snapshot, path_state):
        """
        Store the remote snapshot cap for a file that we downloaded, and
        the corresponding path state of the written file.

        :param unicode relpath: The relpath to match.  See ``LocalSnapshot.relpath``.
        :param PathState path_state: The state of the path to record.
        :param RemoteSnapshot remote_snapshot: The snapshot to store.
        """
        snapshot_cap = remote_snapshot.capability
        action = STORE_OR_UPDATE_SNAPSHOTS(
            relpath=relpath,
        )
        now_ns = seconds_to_ns(self._get_current_timestamp())
        with action:
            try:
                cursor.execute(
                    "INSERT INTO current_snapshots (relpath, snapshot_cap, metadata_cap, content_cap, mtime_ns, ctime_ns, size, last_updated_ns, upload_duration_ns)"
                    " VALUES (?,?,?,?,?,?,?,?,?)",
                    (
                        relpath,
                        snapshot_cap.danger_real_capability_string(),
                        remote_snapshot.metadata_cap.danger_real_capability_string(),
                        None if remote_snapshot.content_cap is None else remote_snapshot.content_cap.danger_real_capability_string(),
                        None if path_state is None else path_state.mtime_ns,
                        None if path_state is None else path_state.ctime_ns,
                        None if path_state is None else path_state.size,
                        now_ns,
                        None,
                    ),
                )
                action.add_success_fields(insert_or_update="insert")
            except (sqlite3.IntegrityError, sqlite3.OperationalError):
                cursor.execute(
                    """
                    UPDATE
                        current_snapshots
                    SET
                        snapshot_cap=?, metadata_cap=?, content_cap=?, mtime_ns=?, ctime_ns=?, size=?, last_updated_ns=?, upload_duration_ns=?
                    WHERE
                        [relpath]=?
                    """,
                    (
                        snapshot_cap.danger_real_capability_string(),
                        remote_snapshot.metadata_cap.danger_real_capability_string(),
                        None if remote_snapshot.content_cap is None else remote_snapshot.content_cap.danger_real_capability_string(),
                        None if path_state is None else path_state.mtime_ns,
                        None if path_state is None else path_state.ctime_ns,
                        None if path_state is None else path_state.size,
                        now_ns,
                        None,
                        relpath,
                    ),
                )
                action.add_success_fields(insert_or_update="update")

    @with_cursor
    def store_currentsnapshot_state(self, cursor, relpath, path_state):
        """
        Store or update the path state of the given relpath.

        :param unicode relpath: The relpath to match.  See ``LocalSnapshot.relpath``.
        :param PathState path_state: The path state to store.
        """
        action = STORE_OR_UPDATE_SNAPSHOTS(
            relpath=relpath,
        )
        now_ns = seconds_to_ns(self._get_current_timestamp())
        with action:
            try:
                cursor.execute(
                    "INSERT INTO current_snapshots (relpath, mtime_ns, ctime_ns, size, last_updated_ns)"
                    " VALUES (?,?,?,?,?)",
                    (
                        relpath,
                        None if path_state is None else path_state.mtime_ns,
                        None if path_state is None else path_state.ctime_ns,
                        None if path_state is None else path_state.size,
                        now_ns,
                    ),
                )
                action.add_success_fields(insert_or_update="insert")
            except (sqlite3.IntegrityError, sqlite3.OperationalError):
                cursor.execute(
                    "UPDATE current_snapshots"
                    " SET mtime_ns=?, ctime_ns=?, size=?, last_updated_ns=?"
                    " WHERE [relpath]=?",
                    (
                        None if path_state is None else path_state.mtime_ns,
                        None if path_state is None else path_state.ctime_ns,
                        None if path_state is None else path_state.size,
                        now_ns,
                        relpath,
                    ),
                )
                action.add_success_fields(insert_or_update="update")

    @with_cursor
    def get_all_snapshot_paths(self, cursor):
        """
        Retrieve a set of all relpaths of files that have had an entry in magic folder db
        (i.e. that have been downloaded or uploaded at least once).
        """
        cursor.execute("SELECT [relpath] FROM [current_snapshots]")
        rows = cursor.fetchall()
        return set(r[0] for r in rows)

    @with_cursor
    def get_tahoe_object_sizes(self, cursor):
        """
        :returns: list of triples containing the sizes of the snapshot,
            metadata and content capabilities for all objects uploaded or
            downloaded by this magic-folder.
        """
        # this __wrapped__ business is to get around the non-recursive
        # with_cursor transaction handling .. because we already have
        # a cursor here
        snapshots = self.get_all_snapshot_paths.__wrapped__(self, cursor)
        sizes = []
        for relpath in snapshots:
            try:
                caps = self.get_remotesnapshot_caps.__wrapped__(self, cursor, relpath)
            except KeyError:
                # this will happen if we know about "relpath" but
                # there is no snapshot_cap at all for it yet .. so
                # then there are no Tahoe objects for it yet
                # either. We could take a guess here at how big the
                # Tahoe object will be but also the UI could update
                # whenever we do finally upload.
                continue
            sizes.extend([
                c.size
                for c in caps
                if c is not None
            ])
        return sizes

    @with_cursor
    def get_recent_remotesnapshot_paths(self, cursor, n):
        """
        Retrieve a set of the ``n`` most-recent relpaths of files that
        have a remote representation.

        :returns: a list of 3-tuples (relpath, unix-timestamp, last-updated)
        """
        cursor.execute(
            """
            SELECT
                relpath, mtime_ns, last_updated_ns
            FROM
                [current_snapshots]
            ORDER BY
                last_updated_ns DESC
            LIMIT
                30
            """
        )
        rows = cursor.fetchall()
        return [(r[0], ns_to_seconds(r[1]), ns_to_seconds(r[2])) for r in rows]

    @with_cursor
    def get_remotesnapshot(self, cursor, relpath):
        """
        return the cap that represents the latest remote snapshot that
        the client has recorded in the db.

        :param unicode relpath: The relpath to match.  See ``LocalSnapshot.relpath``.

        :raise KeyError: If no snapshot exists for the given relpath.

        :returns: A byte string that represents the RemoteSnapshot cap.
        """
        cursor.execute("SELECT snapshot_cap FROM current_snapshots"
                       " WHERE [relpath]=?",
                       (relpath,))
        row = cursor.fetchone()
        if row and row[0] is not None:
            return Capability.from_string(row[0])
        # XXX weird to have "KeyError" if snapshot_cap is there,
        # but null _as well_ as when the row is simply missing.
        raise KeyError(relpath)


    @with_cursor
    def get_remotesnapshot_caps(self, cursor, relpath):
        """
        return all three capabilities corresponding to a given remote snapshot

        :param unicode relpath: The relpath to match.  See ``LocalSnapshot.relpath``.

        :raise KeyError: If no snapshot exists for the given relpath.

        :returns: A 3-tuple of (snapshot-cap, content-cap, metadata-cap)
        """
        cursor.execute(
            """
            SELECT
                snapshot_cap, content_cap, metadata_cap
            FROM
                current_snapshots
            WHERE
                [relpath]=?
            """,
            (relpath,)
        )
        row = cursor.fetchone()
        if row and row[0] is not None:
            return (
                Capability.from_string(row[0]),  # snapshot-cap
                None if row[1] is None else Capability.from_string(row[1]),  # content-cap
                Capability.from_string(row[2]),  # metadata-cap
            )
        # XXX kind of weird to throw KeyError for things we know
        # abou, but the snapshot_cap is still null...
        raise KeyError(relpath)

    @with_cursor
    def get_currentsnapshot_pathstate(self, cursor, relpath):
        """
        return the timestamp of the latest remote snapshot that the client
        has recorded in the db.

        :param unicode relpath: The relpath to match.  See ``LocalSnapshot.relpath``.

        :raise KeyError: If no snapshot exists for the given relpath.

        :returns int: the timestamp of the remotesnapshot
        """
        cursor.execute(
            "SELECT mtime_ns, ctime_ns, size FROM current_snapshots"
            " WHERE [relpath]=?",
            (relpath,),
        )
        row = cursor.fetchone()
        if row:
            return PathState(mtime_ns=row[0], ctime_ns=row[1], size=row[2])
        raise KeyError(relpath)

    @with_cursor
    def get_all_current_snapshot_pathstates(self, cursor):
        """
        Return the PathState for every file we have in our
        'current_snapshot' table.

        :returns Iterable[(unicode, PathState)]: an iterable of
            3-tuples of (relpath, PathState instance, last-update), one for each file
            (ordered by last-updated timestamp)
        """
        cursor.execute(
            """
            SELECT
                relpath, mtime_ns, ctime_ns, size, last_updated_ns, upload_duration_ns
            FROM
                current_snapshots
            ORDER BY
                last_updated_ns DESC
            """,
        )

        return [
            (
                row[0],  # relpath
                PathState(mtime_ns=row[1], ctime_ns=row[2], size=row[3]),
                row[4],  # last_updated_ns
                row[5],  # upload_duration_ns
            )
            for row in cursor.fetchall()
        ]

    @with_cursor
    def list_conflicts(self, cursor):
        """
        :returns dict: map of relpaths to Conflict instances
        """
        with start_action(action_type="config:state-db:list-conflicts"):
            cursor.execute(
                """
                SELECT
                    relpath, conflict_author, snapshot_cap
                FROM
                    conflicted_files
                """
            )
            conflicts = dict()
            for relpath, author_name, snap_cap in cursor.fetchall():
                try:
                    conflicts[relpath].append(
                        Conflict(
                            Capability.from_string(snap_cap),
                            author_name,
                        )
                    )
                except KeyError:
                    conflicts[relpath] = [
                        Conflict(
                            Capability.from_string(snap_cap),
                            author_name,
                        )
                    ]
            return conflicts

    @with_cursor
    def list_conflicts_for(self, cursor, relpath):
        """
        :param unicode relpath: snapshot relative path

        :returns list: list of Conflict instances, or None if there
            are no conflicts at all for `relpath`
        """
        with start_action(action_type="config:state-db:list-conflicts"):
            cursor.execute(
                """
                SELECT
                    conflict_author, snapshot_cap
                FROM
                    conflicted_files
                WHERE
                    relpath=?
                """,
                (relpath, ),
            )
            rows = cursor.fetchall()
            return [
                Conflict(Capability.from_string(snap_cap), author_name)
                for author_name, snap_cap in rows
            ]

    @with_cursor
    def add_conflict(self, cursor, snapshot):
        """
        Add a new conflicting author

        :param RemoteSnapshot snapshot: the conflicting Snapshot
        """
        with start_action(action_type="config:state-db:add-conflict", relpath=snapshot.relpath):
            cursor.execute(
                """
                INSERT INTO
                    conflicted_files (relpath, conflict_author, snapshot_cap)
                VALUES
                    (?,?,?)
                """,
                (snapshot.relpath, snapshot.author.name, snapshot.capability.danger_real_capability_string()),
            )

    @with_cursor
    def resolve_conflict(self, cursor, relpath):
        """
        Delete all conflicts for a given Snapshot relpath. Note that this
        doesn't delete any conflict marker files only modifies the
        state database.

        :param text relpath: The relpath of an existing Snapshot.
        """
        with start_action(action_type="config:state-db:resolve-conflict", relpath=relpath):
            cursor.execute(
                """
                DELETE FROM
                    conflicted_files
                WHERE
                    relpath=?
                """,
                (relpath, ),
            )

    def is_conflict_marker(self, path):
        """
        :param FilePath path: the filename to check

        :returns bool: True if the given path is a file marking a
            conflict (like "foo.conflict-laptop" for a file "foo"
            conflicting with device "laptop")
        """
        relpath = u"/".join(path.segmentsFrom(self.magic_path))
        m = _conflict_file_re.match(relpath)
        if m:
            # the plain relpath is .group(1)
            # the author-name is .group(2)
            #
            # using the above, we could check our database here to see
            # if there's _actually_ a conflict on this file currently
            # .. but it might be extra-confusing if we "sometimes"
            # consider a file that matches the pattern to be
            # not-a-conflict
            return True
        return False

    @property
    @with_cursor
    def magic_path(self, cursor):
        cursor.execute("SELECT magic_directory FROM config")
        path_raw = cursor.fetchone()[0]
        return FilePath(path_raw).asTextMode()

    @property
    @with_cursor
    def collective_dircap(self, cursor):
        cursor.execute("SELECT collective_dircap FROM config")
        return Capability.from_string(cursor.fetchone()[0])

    @collective_dircap.setter
    @with_cursor
    def collective_dircap(self, cursor, dircap):
        """
        This is for use by tests that need a non-admin collective.
        """
        if not dircap.is_directory():
            raise AssertionError(
                "Collective dirnode was {!r}, must be a directory node.".format(
                    dircap,
                )
            )
        cursor.execute(
            "UPDATE [config] SET collective_dircap=?",
            (
                dircap.danger_real_capability_string(),
            )
        )

    @property
    @with_cursor
    def upload_dircap(self, cursor):
        cursor.execute("SELECT upload_dircap FROM config")
        return Capability.from_string(cursor.fetchone()[0])

    @property
    @with_cursor
    def poll_interval(self, cursor):
        cursor.execute("SELECT poll_interval FROM config")
        return int(cursor.fetchone()[0])

    @property
    @with_cursor
    def scan_interval(self, cursor):
        cursor.execute("SELECT scan_interval FROM config")
        return cursor.fetchone()[0]

    def is_admin(self):
        """
        :returns: True if this device can administer this folder. That is,
            if the collective capability we have is mutable.
        """
        # check if this folder has a writable collective dircap
        return not self.collective_dircap.is_readonly_directory()


class ITokenProvider(Interface):
    """
    How the configuration retrieves and sets API access tokens.
    """

    def get():
        """
        Retrieve the current token.

        :returns: url-safe base64 encoded token (which decodes to
            32-bytes of random binary data).
        """

    def rotate():
        """
        Change the current token to a new random one.
        """


@attr.s
@implementer(ITokenProvider)
class FilesystemTokenProvider(object):
    """
    Keep a token on the filesystem
    """
    api_token_path = attr.ib(validator=instance_of(FilePath))
    _api_token = attr.ib(default=None)

    def get(self):
        """
        Retrieve the current token.
        """
        if self._api_token is None:
            try:
                self._load_token()
            except OSError:
                self.rotate()
                self._load_token()
        return self._api_token

    def rotate(self):
        """
        Change the current token to a new random one.
        """
        # this goes directly into Web headers, so we use the same
        # encoding as Tahoe uses.
        self._api_token = urlsafe_b64encode(urandom(32))
        with self.api_token_path.open("wb") as f:
            f.write(self._api_token)
        return self._api_token

    def _load_token(self):
        """
        Internal helper. Reads the token file into _api_token
        """
        with self.api_token_path.open('rb') as f:
            data = f.read()
            self._api_token = data


@attr.s
@implementer(ITokenProvider)
class MemoryTokenProvider(object):
    """
    Keep an in-memory token.
    """
    _api_token = attr.ib(default=None)

    def get(self):
        """
        Retrieve the current token.
        """
        if self._api_token is None:
            self.rotate()
        return self._api_token

    def rotate(self):
        """
        Change the current token to a new random one.
        """
        # this goes directly into Web headers, so we use the same
        # encoding as Tahoe uses.
        self._api_token = urlsafe_b64encode(urandom(32))
        return self._api_token


@attr.s
class GlobalConfigDatabase(object):
    """
    Low-level access to the global configuration database

    :attr WeakValueDictionary[unicode, MagicFolderConfig] _folder_config_cache:
        This is a cache of `MagicFolderConfig` instances keyed by the folder relpath.
        We do this so we have only a single :py:`sqlite3.Connection` to the
        underlying state db.
    """
    # where magic-folder state goes
    basedir = attr.ib(validator=instance_of(FilePath))
    database = attr.ib(validator=instance_of(sqlite3.Connection))
    _token_provider = attr.ib(validator=provides(ITokenProvider))
    _folder_config_cache = attr.ib(init=False, factory=WeakValueDictionary)

    @property
    def api_token(self):
        """
        Current API token
        """
        return self._token_provider.get()

    def rotate_api_token(self):
        """
        Record a new random API token and then return it
        """
        return self._token_provider.rotate()

    @property
    def api_endpoint(self):
        """
        The twisted server-string describing our API listener
        """
        with self.database:
            cursor = self.database.cursor()
            cursor.execute("SELECT api_endpoint FROM config")
            return cursor.fetchone()[0]

    @api_endpoint.setter
    def api_endpoint(self, ep_string):
        _validate_listen_endpoint_str(ep_string)
        with self.database:
            cursor = self.database.cursor()
            cursor.execute("UPDATE config SET api_endpoint=?", (ep_string, ))

    @property
    def api_client_endpoint(self):
        """
        The twisted client-string describing our API listener
        """
        with self.database:
            cursor = self.database.cursor()
            cursor.execute("SELECT api_client_endpoint FROM config")
            # can be None
            return cursor.fetchone()[0]

    @api_client_endpoint.setter
    def api_client_endpoint(self, ep_string):
        if ep_string is not None:
            _validate_connect_endpoint_str(ep_string)
        with self.database:
            cursor = self.database.cursor()
            cursor.execute("UPDATE config SET api_client_endpoint=?", (ep_string, ))
        self._write_api_client_endpoint()

    def _write_api_client_endpoint(self):
        """
        Write the current API client-endpoint to a file in our state directory
        """
        with self.basedir.child("api_client_endpoint").open("wb") as f:
            if self.api_client_endpoint is None:
                f.write("not running\n".encode("utf8"))
            else:
                f.write("{}\n".format(self.api_client_endpoint).encode("utf8"))

    @property
    def tahoe_client_url(self):
        """
        The twisted client-string describing how we will connect to the
        Tahoe LAFS client we will use.
        """
        with self.database:
            cursor = self.database.cursor()
            cursor.execute("SELECT tahoe_node_directory FROM config")
            node_dir = FilePath(cursor.fetchone()[0]).asTextMode()
        with node_dir.child("node.url").open("r") as f:
            return DecodedURL.from_text(f.read().strip().decode("utf8"))

    @property
    def tahoe_node_directory(self):
        """
        The directory containing or Tahoe-LAFS client's configuration.
        :returns: FilePath
        """
        with self.database:
            cursor = self.database.cursor()
            cursor.execute("SELECT tahoe_node_directory FROM config")
            node_dir = FilePath(cursor.fetchone()[0]).asTextMode()
        return node_dir

<<<<<<< HEAD
    @property
    def wormhole_uri(self):
        """
        A WebSocket URL to the magic-wormhole mailbox server to use
        """
        with self.database:
            cursor = self.database.cursor()
            cursor.execute("SELECT wormhole_uri FROM config")
            return cursor.fetchone()[0]

    @wormhole_uri.setter
    def wormhole_uri(self, url):
        with self.database:
            cursor = self.database.cursor()
            cursor.execute("UPDATE config SET wormhole_uri=?", (url, ))
=======
    def is_valid_feature(self, name):
        """
        :returns bool: True if the named feature exists
        """
        return name in _features

    def feature_enabled(self, name):
        """
        :returns bool: True if the named feature is enabled
        """
        with self.database:
            cursor = self.database.cursor()
            cursor.execute("SELECT name, enabled FROM features")
            for n, enabled in cursor.fetchall():
                if n == name:
                    return enabled
        return False

    def enable_feature(self, name):
        """
        Turn an optional feature on.

        :param str name: a valid name of an optional feature

        :raises ValueError: if the feature name is invalid or if the
            feature is already enabled
        """
        if name not in _features:
            raise ValueError(
                "Unknown feature '{}'".format(name)
            )
        with self.database:
            cursor = self.database.cursor()
            cursor.execute(
                "SELECT name, enabled "
                "FROM features "
                "WHERE name=?",
                (name,)
            )
            rows = cursor.fetchall()
            if len(rows) and rows[0][1]:
                raise ValueError("Feature '{}' already enabled".format(name))
            if len(rows):
                cursor.execute(
                    "UPDATE features "
                    "SET enabled=? "
                    "WHERE name=?",
                    (True, name)
                )
            else:
                cursor.execute(
                    "INSERT INTO features "
                    "VALUES (?, ?)",
                    (name, True)
                )

    def disable_feature(self, name):
        """
        Turn an optional feature off.

        :param str name: a valid name for an optional feature.

        :raises ValueError: if the feature name is invalid or if it is
            not already on
        """
        if name not in _features:
            raise ValueError(
                "Unknown feature '{}'".format(name)
            )
        with self.database:
            cursor = self.database.cursor()
            cursor.execute(
                "SELECT name, enabled "
                "FROM features "
                "WHERE name=?",
                (name,)
            )
            rows = cursor.fetchall()
            if not rows or not rows[0][1]:
                raise ValueError("Feature '{}' not enabled".format(name))
            cursor.execute(
                "UPDATE features "
                "SET enabled=? "
                "WHERE name=?",
                (False, name)
            )
>>>>>>> 767ac3f4

    def list_magic_folders(self):
        """
        Return a generator that yields the names of all magic-folders
        configured. Use `get_magic_folder` to retrieve the
        configuration for a speicific folder.
        """
        with self.database:
            cursor = self.database.cursor()
            cursor.execute("SELECT name FROM magic_folders")
            for row in cursor.fetchall():
                yield row[0]

    def get_magic_folder(self, name):
        """
        Find the config for an existing Magic Folder.

        :param unicode name: the unique name of the magic-folder to find

        :returns: a MagicFolderConfig instance

        :raises NoSuchMagicFolder: if there is no such Magic Folder
        """
        # We can't use `if name in cache: return cache[name]` here
        # as the cache is a WeakValueDictionary, and the value might
        # die between the check and the return.
        try:
            return self._folder_config_cache[name]
        except KeyError:
            # Not in the cache, continue with creating a new MagicFolderConfig instance.
            pass
        with self.database:
            cursor = self.database.cursor()
            cursor.execute("SELECT name, location FROM magic_folders WHERE name=?", (name, ))
            data = cursor.fetchone()
            if data is None:
                raise NoSuchMagicFolder(name)
            name, location = data
            connection = _upgraded(
                _magicfolder_config_schema,
                sqlite3.connect(FilePath(location).child("state.sqlite").path),
            )

            config = MagicFolderConfig(
                name=name,
                database=connection,
            )
            self._folder_config_cache[name] = config
            return config

    def _get_state_path(self, name):
        """
        :param unicode name: the name of a magic-folder (doesn't have to
            exist yet)

        :returns: the directory-name to contain the state of a magic-folder.
            This directory will not exist and will be a sub-directory of the
            config location.
        """
        h = hashlib.sha256()
        h.update(name.encode("utf8"))
        hashed_name = urlsafe_b64encode(h.digest()).decode('ascii')
        return self.basedir.child(u"folder-{}".format(hashed_name))

    def remove_magic_folder(self, name):
        """
        Remove and purge all information about a magic-folder. Note that
        if the collective_dircap is a write-capability it will be
        impossible to administer that folder any longer.

        :param unicode name: the folder to remove

        :returns: a list of (path, Exception) pairs if any directory cleanup
            failed (after removing config from the database).
        """
        folder_config = self.get_magic_folder(name)
        cleanup_dirs = [
            folder_config.stash_path,
        ]
        # Close the per-folder state database. Since `get_magic_folder` caches
        # its return value, this should be the only instance. We need to close
        # it explicitly since otherwise we can't delete it below on windows.
        folder_config._database.close()
        # we remove things from the database first and then give
        # best-effort attempt to remove stuff from the
        # filesystem. First confirm we have this folder and its
        # state-path.
        with self.database:
            cursor = self.database.cursor()
            cursor.execute("SELECT location FROM magic_folders WHERE name=?", (name, ))
            folders = cursor.fetchall()
            if not folders:
                raise ValueError(
                    "No magic-folder named '{}'".format(name)
                )
            (state_path, ) = folders[0]
        cleanup_dirs.append(FilePath(state_path))

        with self.database:
            cursor = self.database.cursor()
            cursor.execute("DELETE FROM magic_folders WHERE name=?", (name, ))

        # Now that we have removed the entry for the folder from the database,
        # we remove the `MagicFolderConfig` instance from the cache. Since it
        # isn't in the database, a call to `get_magic_folder` can't cause a
        # second connection to open.
        # We can't depend on this being cleared automatically, since `MagicFolder`
        # has circular references.
        self._folder_config_cache.pop(name)

        # clean-up directories, in order
        failed_cleanups = []
        for clean in cleanup_dirs:
            try:
                clean.remove()
            except Exception as e:
                failed_cleanups.append((clean.path, e))
        return failed_cleanups

    def create_magic_folder(
        self,
        name,
        magic_path,
        author,
        collective_dircap,
        upload_dircap,
        poll_interval,
        scan_interval,
    ):
        """
        Add a new Magic Folder configuration.

        :param unicode name: a unique name for this magic-folder

        :param FilePath magic_path: the synchronized directory which
            must already exist.

        :param LocalAuthor author: the signer of snapshots created in
            this folder

        :param Capability collective_dircap: the read-capability of the
            directory defining the magic-folder.

        :param Capability upload_dircap: the write-capability of the
            directory we upload data into.

        :param int poll_interval: how often to scan for remote changes
            (in seconds).

        :param Optional[int] scan_interval: how often to scan for local changes
            (in seconds). ``None`` means to not scan periodically.

        :returns: a MagicFolderConfig instance
        """
        # XXX sanitize / prove both dircaps are syntactically valid
        valid_magic_folder_name(name)
        if not isinstance(poll_interval, int) or poll_interval <= 0:
            raise APIError(
                code=http.BAD_REQUEST,
                reason="Poll interval must be a positive integer (not '{!r}').".format(
                    poll_interval
                ),
            )
        if scan_interval is not None and (
            not isinstance(scan_interval, int) or scan_interval <= 0
        ):
            raise APIError(
                code=http.BAD_REQUEST,
                reason="Scan interval must be a positive integer or null (not '{!r}').".format(
                    scan_interval
                ),
            )
        with self.database:
            cursor = self.database.cursor()
            cursor.execute("SELECT name FROM magic_folders WHERE name=?", (name, ))
            if len(cursor.fetchall()):
                raise APIError(
                    code=http.CONFLICT,
                    reason="Already have a magic-folder named '{}'".format(name)
                )
        if not magic_path.exists():
            raise APIError(
                code=http.BAD_REQUEST,
                reason="'{}' does not exist".format(magic_path.path)
            )
        state_path = self._get_state_path(name)
        if state_path.exists():
            raise APIError(
                code=http.INTERNAL_SERVER_ERROR,
                reason="magic-folder state directory '{}' already exists".format(state_path.path)
            )

        stash_path = state_path.child(u"stash")
        with atomic_makedirs(state_path), atomic_makedirs(stash_path):
            db_path = state_path.child("state.sqlite")
            mfc = MagicFolderConfig.initialize(
                name,
                SQLite3DatabaseLocation(db_path.path),
                author,
                stash_path,
                collective_dircap,
                upload_dircap,
                magic_path,
                poll_interval,
                scan_interval,
            )
            # add to the global config
            with self.database:
                cursor = self.database.cursor()
                cursor.execute("BEGIN IMMEDIATE TRANSACTION")
                cursor.execute(
                    "INSERT INTO magic_folders VALUES (?, ?)",
                    (name, state_path.path)
                )

        return mfc


def _validate_listen_endpoint_str(ep_string):
    """
    confirm we have a valid endpoint-string
    """
    from twisted.internet import reactor
    # XXX so, having the reactor here sucks...but not a lot of options
    # since serverFromString is the only way to validate an
    # endpoint-string
    serverFromString(reactor, nativeString(ep_string))


def _validate_connect_endpoint_str(ep_string):
    """
    confirm we have a valid client-type endpoint-string
    """
    from twisted.internet import reactor
    # XXX so, having the reactor here sucks...but not a lot of options
    # since serverFromString is the only way to validate an
    # endpoint-string
    clientFromString(reactor, nativeString(ep_string))


# Currently Available Experimental Features
#
# When making a new optional feature, remember that the lifecycle of
# the experimental feature will be that it is introduced at some
# revision and then in a future revision will either become a
# permanent feature (i.e. HTTP URL moves to /v1 or so) OR it will be
# deleted.
#
# If the feature is deleted, any changes to configuration tables
# should be un-done (by a new SchemaVersion). Bear this in mind when
# adding state to the global or magic-folder configurations.

# map from "feature-name" to a description of that feature for users
_features = {
    "invites": (
        'Use magic-wormhole to pair other devices to a folder.\n'
        'This enables the "magic-folder pair" and "magic-folder join"\n'
        'subcommands. Note that using either of these commands\n'
        'will cause communication with a third-party "mailbox server"\n'
        'which by default is relay.magic-wormhole.io'
    ),
}


def describe_experimental_features():
    """
    :returns str: suitable output to show a user describing available
        experimental features.
    """
    return "\n".join(
        "{}:\n{}".format(
            name,
            "\n".join(
                textwrap.wrap(desc, initial_indent="    ", subsequent_indent="    ")
            ),
        )
        for name, desc in _features.items()
    )<|MERGE_RESOLUTION|>--- conflicted
+++ resolved
@@ -146,21 +146,21 @@
     ]),
     SchemaUpgrade([
         """
-<<<<<<< HEAD
-        ALTER TABLE config
-            ADD COLUMN wormhole_uri TEXT;     -- WebSocket URI of the Magic Wormhole server
-        """,
-        """
-        UPDATE [config] SET wormhole_uri='{}';
-        """.format(RENDEZVOUS_RELAY),
-=======
         CREATE TABLE features
         (
             [name] TEXT,
             [enabled] BOOL
         );
         """,
->>>>>>> 767ac3f4
+    ]),
+    SchemaUpgrade([
+        """
+        ALTER TABLE config
+            ADD COLUMN wormhole_uri TEXT;     -- WebSocket URI of the Magic Wormhole server
+        """,
+        """
+        UPDATE [config] SET wormhole_uri='{}';
+        """.format(RENDEZVOUS_RELAY),
     ]),
 ])
 
@@ -1825,7 +1825,6 @@
             node_dir = FilePath(cursor.fetchone()[0]).asTextMode()
         return node_dir
 
-<<<<<<< HEAD
     @property
     def wormhole_uri(self):
         """
@@ -1841,7 +1840,7 @@
         with self.database:
             cursor = self.database.cursor()
             cursor.execute("UPDATE config SET wormhole_uri=?", (url, ))
-=======
+
     def is_valid_feature(self, name):
         """
         :returns bool: True if the named feature exists
@@ -1928,7 +1927,6 @@
                 "WHERE name=?",
                 (False, name)
             )
->>>>>>> 767ac3f4
 
     def list_magic_folders(self):
         """
