--- conflicted
+++ resolved
@@ -297,7 +297,6 @@
                           relpath=relpath,
                           capability=snapshot.capability,
                           ) as action:
-<<<<<<< HEAD
             relpath = magic2path(snapshot.name)
 
             # if we're already conflicted, no further processing
@@ -305,8 +304,6 @@
                 action.add_success_fields(is_conflict=True)
                 return
 
-=======
->>>>>>> eb29b0c4
             local_path = self._config.magic_path.preauthChild(relpath)
 
             # TODO: We should be able to get all this info from a single
@@ -416,14 +413,8 @@
             # already. so mark an overwrite or conflict into the
             # filesystem.
             if is_conflict:
-<<<<<<< HEAD
-                self._magic_fs.mark_conflict(snapshot, staged)
+                self._magic_fs.mark_conflict(relpath, conflict_path, staged)
                 self._config.add_conflict(snapshot.name, snapshot.author.name)
-=======
-                self._magic_fs.mark_conflict(relpath, conflict_path, staged)
-                # FIXME probably want to also record internally that
-                # this is a conflict.
->>>>>>> eb29b0c4
 
             else:
                 # there is a longer dance described in detail in
@@ -435,13 +426,8 @@
                 if local_pathinfo != get_pathinfo(local_path):
                     # The file changed since we started processing this item
                     action.add_success_fields(conflict_reason="last-minute-change")
-<<<<<<< HEAD
-                    self._magic_fs.mark_conflict(snapshot, staged)
+                    self._magic_fs.mark_conflict(relpath, conflict_path, staged)
                     self._config.add_conflict(snapshot.name, snapshot.author.name)
-=======
-                    self._magic_fs.mark_conflict(relpath, conflict_path, staged)
-                    # FIXME note conflict internally
->>>>>>> eb29b0c4
                 else:
                     try:
                         path_state = self._magic_fs.mark_overwrite(relpath, snapshot.metadata["modification_time"], staged)
