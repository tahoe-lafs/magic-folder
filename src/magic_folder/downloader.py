--- conflicted
+++ resolved
@@ -248,235 +248,6 @@
         """
 
 
-<<<<<<< HEAD
-=======
-
-
-@attr.s
-class MagicFolderUpdater(object):
-    """
-    Updates the local magic-folder when given locally-cached
-    RemoteSnapshots. These RemoteSnapshot instance must have all
-    relevant parents available (via the cache service).
-    FIXME: we aren't guaranteed this
-    -> why not?
-
-    "Relevant" here means all parents unless we find a common
-    ancestor.
-    """
-    _magic_fs = attr.ib(validator=provides(IMagicFolderFilesystem))
-    _config = attr.ib(validator=instance_of(MagicFolderConfig))
-    _remote_cache = attr.ib(validator=instance_of(RemoteSnapshotCacheService))
-    tahoe_client = attr.ib() # validator=instance_of(TahoeClient))
-    _status = attr.ib(validator=attr.validators.instance_of(FolderStatus))
-    _write_participant = attr.ib(validator=provides(IWriteableParticipant))
-    _lock = attr.ib(init=False, factory=DeferredLock)
-
-    @exclusively
-    @inline_callbacks
-    def add_remote_snapshot(self, relpath, snapshot):
-        """
-        :returns Deferred: fires with None when this RemoteSnapshot has
-            been processed (or errback if that fails).
-        """
-        # the lock ensures we only run _process() one at a time per
-        # process
-        with start_action(action_type="downloader:modify_filesystem"):
-            yield self._process(relpath, snapshot)
-
-    @inline_callbacks
-    def _process(self, relpath, snapshot):
-        """
-        Internal helper.
-
-        Determine the disposition of 'snapshot' and propose
-        appropriate filesystem modifications. Once these are done,
-        note the new snapshot-cap in our database and then push it to
-        Tahoe (i.e. to our Personal DMD)
-        """
-        conflict_path = relpath + ".conflict-{}".format(snapshot.author.name)
-
-        with start_action(action_type="downloader:updater:process",
-                          relpath=relpath,
-                          capability=snapshot.capability,
-                          ) as action:
-            # if we're already conflicted, no further processing
-            if self._config.list_conflicts_for(relpath):
-                action.add_success_fields(is_conflict=True)
-                return
-
-            local_path = self._config.magic_path.preauthChild(relpath)
-
-            # TODO: We should be able to get all this info from a
-            # single database request (-> why does that matter? as
-            # long as we don't yield)
-
-            # see if we have existing local or remote snapshots for
-            # this relpath already
-            try:
-                current_pathstate = self._config.get_currentsnapshot_pathstate(relpath)
-            except KeyError:
-                current_pathstate = None
-
-            try:
-                remote_cap = self._config.get_remotesnapshot(relpath)
-                # w/ no KeyError we have seen this before
-                action.add_success_fields(remote=remote_cap)
-            except KeyError:
-                remote_cap = None
-
-            try:
-                local_snap = self._config.get_local_snapshot(relpath)
-                if local_snap.content_path:
-                    action.add_success_fields(
-                        local=local_snap.content_path.path,
-                    )
-            except KeyError:
-                local_snap = None
-
-            assert current_pathstate is None or (
-                local_snap is not None or remote_cap is not None
-            ), "current_snapshots table is inconsistent"
-
-            # note: if local_snap and remote_cap are both non-None
-            # then remote_cap should already be the ancestor of
-            # local_snap by definition.
-
-            is_conflict = False
-            local_pathinfo = get_pathinfo(local_path)
-            if local_pathinfo.exists:
-                # We have a conflict if:
-                # - the currently recorded snapshot is remote and is neither an
-                #   ancestor (update) or descendant (no-op) of the remote
-                #   snapshot we are evaluating.
-                if (
-                    # the file exists locally and we haven't recorded a
-                    # pathstate corresponding to snapshot of it
-                    current_pathstate is None
-                    # the pathstate on disk does not match the pathstate of the
-                    # currently recorded snapshot
-                    or current_pathstate != local_pathinfo.state
-                    # the currently recorded snapshot is local
-                    or local_snap is not None
-                    # we've never recorded a remote snapshot (so the local file
-                    # must have an unrelated history to the remote snapshot we
-                    # are considering)
-                    or remote_cap is None
-                ):
-                    is_conflict = True
-                    action.add_success_fields(conflict_reason="existing-file-no-remote")
-                else:
-                    assert remote_cap != snapshot.capability, "already match"
-
-                    # "If the new snapshot is a descendant of the client's
-                    # existing snapshot, then this update is an 'overwrite'"
-
-                    ancestor = self._remote_cache.is_ancestor_of(remote_cap, snapshot.capability)
-                    action.add_success_fields(ancestor=ancestor)
-
-                    if not ancestor:
-                        # if the incoming remotesnapshot is actually an
-                        # ancestor of _our_ snapshot, then we have nothing
-                        # to do because we are newer
-                        if self._remote_cache.is_ancestor_of(snapshot.capability, remote_cap):
-                            return
-                        action.add_success_fields(conflict_reason="no-ancestor")
-                        is_conflict = True
-
-            else:
-                # there is no local file
-                if snapshot.is_delete():
-                    # ...this is an incoming delete, but we're already
-                    # deleted .. so at least log it
-                    Message.log(message_type="delete-but-already-deleted", relpath=relpath)
-                else:
-                    # ...so we must either not know about this file at
-                    # all, or we must know about it but consider it
-                    # deleted currently
-                    assert current_pathstate is None or current_pathstate.size is None, "Internal inconsistency: record of a Snapshot for this relpath but no local file"
-                is_conflict = False
-
-            action.add_success_fields(
-                is_conflict=is_conflict,
-                is_delete=snapshot.is_delete(),
-            )
-            self._status.download_started(relpath)
-            try:  # ensure we do download_finished() no matter exit path
-                if snapshot.content_cap is None:
-                    staged = None
-                else:
-                    with start_action(
-                        action_type=u"downloader:updater:content-to-staging",
-                        relpath=relpath,
-                        capability=snapshot.capability,
-                    ):
-                        try:
-                            staged = yield self._magic_fs.download_content_to_staging(relpath, snapshot.content_cap, self.tahoe_client)
-                        except Exception:
-                            self._status.error_occurred(
-                                "Failed to download snapshot for '{}'.".format(relpath)
-                            )
-                            raise
-
-                # once here, we know if we have a conflict or not. if
-                # there is nothing to do, we shold have returned
-                # already. so mark an overwrite or conflict into the
-                # filesystem.
-                if is_conflict:
-                    self._magic_fs.mark_conflict(relpath, conflict_path, staged)
-                    self._config.add_conflict(snapshot)
-
-                else:
-                    # there is a longer dance described in detail in
-                    # https://magic-folder.readthedocs.io/en/latest/proposed/magic-folder/remote-to-local-sync.html#earth-dragons-collisions-between-local-filesystem-operations-and-downloads
-                    # which may do even better at reducing the window for
-                    # local changes to get overwritten. Currently, that
-                    # window is the 3 python statements between here and
-                    # ".mark_overwrite()"
-                    if local_pathinfo != get_pathinfo(local_path):
-                        # The file changed since we started processing this item
-                        action.add_success_fields(conflict_reason="last-minute-change")
-                        self._magic_fs.mark_conflict(relpath, conflict_path, staged)
-                        self._config.add_conflict(snapshot)
-                    else:
-                        if snapshot.content_cap is None:
-                            self._magic_fs.mark_delete(snapshot.relpath)
-                            path_state = None
-                        else:
-                            try:
-                                path_state = self._magic_fs.mark_overwrite(relpath, snapshot.metadata["modification_time"], staged)
-                            except OSError as e:
-                                self._status.error_occurred(
-                                    "Failed to overwrite file '{}': {}".format(relpath, str(e))
-                                )
-                                raise
-
-                        # Note, if we crash here (after moving the file into place
-                        # but before noting that in our database) then we could
-                        # produce LocalSnapshots referencing the wrong parent. We
-                        # will no longer produce snapshots with the wrong parent
-                        # once we re-run and get past this point.
-
-                        # remember the last remote we've downloaded
-                        self._config.store_downloaded_snapshot(
-                            relpath, snapshot, path_state
-                        )
-
-                        # XXX careful here, we still need something that makes
-                        # sure mismatches between remotesnapshots in our db and
-                        # the Personal DMD are reconciled .. that is, if we crash
-                        # here and/or can't update our Personal DMD we need to
-                        # retry later.
-                        yield self._write_participant.update_snapshot(
-                            relpath,
-                            snapshot.capability.encode("ascii"),
-                        )
-
-            finally:
-                self._status.download_finished(relpath)
-
-
->>>>>>> ddfd1766
 @implementer(IMagicFolderFilesystem)
 @attr.s
 class LocalMagicFolderFilesystem(object):
@@ -492,13 +263,7 @@
         """
         IMagicFolderFilesystem API
         """
-<<<<<<< HEAD
-        if file_cap is None:
-            return
-        import hashlib
-=======
         assert file_cap is not None, "must supply a file-cap"
->>>>>>> ddfd1766
         h = hashlib.sha256()
         h.update(file_cap)
         staged_path = self.staging_path.child(h.hexdigest())
@@ -601,22 +366,12 @@
         local_path = self.magic_path.preauthChild(conflict_path)
         staged_content.moveTo(local_path)
 
-<<<<<<< HEAD
-    def mark_delete(self, remote_snapshot):
-=======
     def mark_delete(self, relpath):
->>>>>>> ddfd1766
         """
         Mark this snapshot as a delete. The existing magic-folder file
         shall be deleted.
         """
-<<<<<<< HEAD
-        print("MARK DELETE", remote_snapshot)
-        local_path = self.magic_path.preauthChild(remote_snapshot.relpath)
-        assert local_path.exists(), "delete, but local file already gone"
-=======
         local_path = self.magic_path.preauthChild(relpath)
->>>>>>> ddfd1766
         local_path.remove()
 
 
