--- conflicted
+++ resolved
@@ -509,16 +509,6 @@
                         continue
                     files = yield participant.files()
                     for relpath, file_data in files.items():
-<<<<<<< HEAD
-                        d = self._process_snapshot(relpath, file_data.snapshot_cap)
-                        updates.append(d)
-
-        # ensure we process this batch before trying again .. but in
-        # parallel
-        # XXX report errors to the user?
-        for d in updates:
-            yield d
-=======
                         if self._is_remote_update(relpath, file_data.snapshot_cap):
                             self._status.download_queued(self._config.name, relpath)
                             updates.append((relpath, file_data.snapshot_cap))
@@ -528,7 +518,6 @@
                 self._process_snapshot(relpath, snapshot_cap)
                 for relpath, snapshot_cap in updates
             ])
->>>>>>> 67be8748
 
     @inline_callbacks
     def _process_snapshot(self, relpath, snapshot_cap):
