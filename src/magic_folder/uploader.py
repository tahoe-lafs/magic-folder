--- conflicted
+++ resolved
@@ -322,19 +322,7 @@
                 write_traceback()
                 # note: we will re-try on the next upload pass, after one scan_interval
             except Exception:
-<<<<<<< HEAD
-                print(Failure())
-=======
-                # XXX this existing comment is wrong; there are many
-                # reasons we could receive an Exception here not just
-                # "Tahoe is gone" ...
-                # Unable to reach Tahoe storage nodes because of network
-                # errors or because the tahoe storage nodes are
-                # offline. Retry?
                 write_traceback()
-            finally:
-                self._status.upload_finished(magic2path(name))
->>>>>>> 039a9944
 
 
     @inline_callbacks
