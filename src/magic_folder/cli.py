--- conflicted
+++ resolved
@@ -361,7 +361,6 @@
 @inlineCallbacks
 def list_(options):
     """
-<<<<<<< HEAD
     Handler for ```magic-folder list```.
     """
     try:
@@ -374,56 +373,20 @@
         print("%s" % str(e), file=options.stderr)
         raise
         returnValue(1)
-=======
-    List existing magic-folders.
-    """
-    mf_info = _magic_folder_info(options)
-    if options["json"]:
-        print(json.dumps(mf_info, indent=4), file=options.stdout)
-        return
-    return _list_human(mf_info, options.stdout, options["include-secret-information"])
->>>>>>> 07e787d1
 
     returnValue(0)
 
-def _magic_folder_info(options):
-    """
-<<<<<<< HEAD
-    List our magic-folders using JSON.
+def _list_json(options, folders):
+    """
+    List our magic-folders using JSON
     """
     print("{}".format(folders), file=options.stdout)
-=======
-    Get information about all magic-folders
-
-    :returns: JSON-able dict
-    """
-    info = dict()
-    config = options.parent.config
-    for name in config.list_magic_folders():
-        mf = config.get_magic_folder(name)
-        info[name] = {
-            u"author": {
-                u"name": mf.author.name,
-                u"verify_key": mf.author.verify_key.encode(Base32Encoder),
-            },
-            u"stash_path": mf.stash_path.path,
-            u"magic_path": mf.magic_path.path,
-            u"poll_interval": mf.poll_interval,
-            u"is_admin": mf.is_admin(),
-        }
-        if options['include-secret-information']:
-            info[name][u"author"][u"signing_key"] = mf.author.signing_key.encode(Base32Encoder)
-            info[name][u"collective_dircap"] = mf.collective_dircap.encode("ascii")
-            info[name][u"upload_dircap"] = mf.upload_dircap.encode("ascii")
-    return info
-
->>>>>>> 07e787d1
-
-def _list_human(info, stdout, include_secrets):
-    """
-    List our magic-folders for a human user.
-    """
-<<<<<<< HEAD
+
+
+def _list_human(options, folders):
+    """
+    List our magic-folders for a human user
+    """
     folders = json.loads(folders).get("folders")
     if folders:
         print("This client has the following magic-folders:", file=options.stdout)
@@ -433,32 +396,6 @@
             name = folder.get("name")
             local_path = folder.get("local-path")
             print(fmt.format(name, local_path), file=options.stdout)
-=======
-    if include_secrets:
-        template = (
-            "    location: {magic_path}\n"
-            "   stash-dir: {stash_path}\n"
-            "      author: {author[name]} (private_key: {author[signing_key]})\n"
-            "  collective: {collective_dircap}\n"
-            "    personal: {upload_dircap}\n"
-            "     updates: every {poll_interval}s\n"
-            "       admin: {is_admin}\n"
-        )
->>>>>>> 07e787d1
-    else:
-        template = (
-            "    location: {magic_path}\n"
-            "   stash-dir: {stash_path}\n"
-            "      author: {author[name]} (public_key: {author[verify_key]})\n"
-            "     updates: every {poll_interval}s\n"
-            "       admin: {is_admin}\n"
-        )
-
-    if info:
-        print("This client has the following magic-folders:", file=stdout)
-        for name, details in info.items():
-            print("{}:".format(name), file=stdout)
-            print(template.format(**details).rstrip("\n"), file=stdout)
     else:
         print("No magic-folders", file=stdout)
 
