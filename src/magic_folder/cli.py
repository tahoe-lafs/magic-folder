--- conflicted
+++ resolved
@@ -6,12 +6,8 @@
 from six.moves import (
     StringIO as MixedIO,
 )
-<<<<<<< HEAD
-from datetime import datetime
-=======
 from types import NoneType
 from ConfigParser import SafeConfigParser
->>>>>>> 01ee22e4
 import json
 from collections import (
     defaultdict,
@@ -102,12 +98,8 @@
     argv_to_unicode,
     to_str,
 )
-<<<<<<< HEAD
-from allmydata.util.abbreviate import abbreviate_space, abbreviate_time
-=======
 from allmydata.util import fileutil
 from allmydata.util.encodingutil import quote_output
->>>>>>> 01ee22e4
 
 from allmydata.client import (
     read_config,
