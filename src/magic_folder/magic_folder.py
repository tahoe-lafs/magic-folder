--- conflicted
+++ resolved
@@ -138,7 +138,6 @@
                     status=status_service,
                 ),
             ),
-<<<<<<< HEAD
             remote_snapshot_cache=remote_snapshot_cache_service,
             downloader=DownloaderService.from_config(
                 clock=reactor,
@@ -156,9 +155,7 @@
                 ),
                 tahoe_client=tahoe_client,
             ),
-=======
             status_service=status_service,
->>>>>>> 5317ffff
             initial_participants=initial_participants,
             clock=reactor,
         )
@@ -168,11 +165,7 @@
         # this is used by 'service' things and must be unique in this Service hierarchy
         return u"magic-folder-{}".format(self.folder_name)
 
-<<<<<<< HEAD
-    def __init__(self, client, config, name, local_snapshot_service, uploader_service, remote_snapshot_cache, downloader, initial_participants, clock):
-=======
-    def __init__(self, client, config, name, local_snapshot_service, uploader_service, status_service, initial_participants, clock):
->>>>>>> 5317ffff
+    def __init__(self, client, config, name, local_snapshot_service, uploader_service, status_service, remote_snapshot_cache, downloader, initial_participants, clock):
         super(MagicFolder, self).__init__()
         self.folder_name = name
         self._clock = clock
@@ -180,19 +173,18 @@
         self._participants = initial_participants
         self.local_snapshot_service = local_snapshot_service
         self.uploader_service = uploader_service
-<<<<<<< HEAD
         self.downloader_service = downloader
+        self.status_service = status_service
+        # By setting the parents these services will now start when
+        # self, the top-level service, starts
         local_snapshot_service.setServiceParent(self)
         uploader_service.setServiceParent(self)
         remote_snapshot_cache.setServiceParent(self)
         downloader.setServiceParent(self)
         downloader._folder_updater.setServiceParent(self)
-=======
-        self.status_service = status_service
         local_snapshot_service.setServiceParent(self)
         uploader_service.setServiceParent(self)
         status_service.setServiceParent(self)
->>>>>>> 5317ffff
 
     def ready(self):
         """
