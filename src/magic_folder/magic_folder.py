from __future__ import (
    absolute_import,
    division,
    print_function,
    unicode_literals,
)

import six

from twisted.python.filepath import FilePath, InsecurePath
from twisted.internet import defer
from twisted.internet.defer import Deferred
from twisted.application import service
from twisted.web import http

from eliot import (
    Field,
    ActionType,
    MessageType,
)
from eliot.twisted import (
    inline_callbacks,
)

from .common import APIError
from .util.eliotutil import (
    RELPATH,
    validateSetMembership,
    validateInstanceOf,
)

from .uploader import (
    LocalSnapshotService,
    LocalSnapshotCreator,
    UploaderService,
)
from .downloader import (
    RemoteSnapshotCacheService,
    RemoteScannerService,
    LocalMagicFolderFilesystem,
)
from .magic_file import (
    MagicFileFactory,
)
from .participants import (
    IParticipant,
    participants_from_collective,
)
from .scanner import (
    ScannerService,
)
from .invite import (
    InMemoryInviteManager,
)
from .status import (
    FolderStatus,
)

if six.PY3:
    long = int


# Mask off all non-owner permissions for magic-folders files by default.
_DEFAULT_DOWNLOAD_UMASK = 0o077

IN_EXCL_UNLINK = long(0x04000000)


class MagicFolder(service.MultiService):
    """
    :ivar LocalSnapshotService local_snapshot_service: A child service
        responsible for creating new local snapshots for files in this folder.
    """

    @classmethod
    def from_config(cls, reactor, tahoe_client, name, config, status_service):
        """
        Create a ``MagicFolder`` from a client node and magic-folder
        configuration.

        :param IReactorTime reactor: the reactor to use

        :param magic_folder.cli.TahoeClient tahoe_client: Access the API of
            the Tahoe-LAFS client we're associated with.

        :param GlobalConfigurationDatabase config: our configuration
        """
        mf_config = config.get_magic_folder(name)

        folder_status = FolderStatus(name, status_service)

        participants = participants_from_collective(
            mf_config.collective_dircap,
            # FIXME: verify this corresponds to collective dircap
            # with the right name
            mf_config.upload_dircap,
            tahoe_client
        )

        remote_snapshot_cache_service = RemoteSnapshotCacheService.from_config(
            config=mf_config,
            tahoe_client=tahoe_client,
        )
        local_snapshot_service = LocalSnapshotService(
            mf_config,
            LocalSnapshotCreator(
                mf_config,
                mf_config.author,
                mf_config.stash_path,
                mf_config.magic_path,
                tahoe_client,
            ),
            status=folder_status,
        )
        uploader = UploaderService(
            mf_config,
            folder_status,
            tahoe_client,
        )
        magic_file_factory = MagicFileFactory(
            mf_config,
            tahoe_client,
            folder_status,
            local_snapshot_service,
            uploader,
            participants.writer,
            remote_snapshot_cache_service,
            LocalMagicFolderFilesystem(
                mf_config.magic_path,
                mf_config.stash_path,
            ),
        )
        scanner_service = ScannerService.from_config(
            reactor,
            mf_config,
            magic_file_factory,
            folder_status,
        )

        return cls(
            client=tahoe_client,
            config=mf_config,
            name=name,
            invite_manager=InMemoryInviteManager(tahoe_client),
            local_snapshot_service=local_snapshot_service,
            remote_snapshot_cache=remote_snapshot_cache_service,
            downloader=RemoteScannerService.from_config(
                clock=reactor,
                name=name,
                config=mf_config,
                participants=participants,
                file_factory=magic_file_factory,
                remote_snapshot_cache=remote_snapshot_cache_service,
                status_service=status_service,
            ),
            uploader=uploader,
            folder_status=folder_status,
            scanner_service=scanner_service,
            participants=participants,
            clock=reactor,
            magic_file_factory=magic_file_factory,
        )

    @property
    def name(self):
        # this is used by 'service' things and must be unique in this Service hierarchy
        return u"magic-folder-{}".format(self.folder_name)

<<<<<<< HEAD
    def __init__(self, client, config, name, invite_manager, local_snapshot_service, uploader_service, folder_status, scanner_service, remote_snapshot_cache, downloader, participants, clock):
=======
    def __init__(self, client, config, name, local_snapshot_service, folder_status, scanner_service, remote_snapshot_cache, downloader, uploader, participants, clock, magic_file_factory):
>>>>>>> 67be8748
        super(MagicFolder, self).__init__()
        self.folder_name = name
        self._clock = clock
        self.config = config  # a MagicFolderConfig instance
        self._participants = participants
        self.file_factory = magic_file_factory
        self.local_snapshot_service = local_snapshot_service
        self.downloader_service = downloader
        self.uploader_service = uploader
        self.folder_status = folder_status
        self.scanner_service = scanner_service
        self.invite_manager = invite_manager
        # By setting the parents these services will now start when
        # self, the top-level service, starts
        local_snapshot_service.setServiceParent(self)
        downloader.setServiceParent(self)
        uploader.setServiceParent(self)
        scanner_service.setServiceParent(self)
        invite_manager.setServiceParent(self)

    @inline_callbacks
    def stopService(self):
        yield self.file_factory.cancel()
        yield super(MagicFolder, self).stopService()

    def ready(self):
        """
        :returns: Deferred that fires with None when this magic-folder is
            ready to operate
        """
        return defer.succeed(None)

    def scan_local(self):
        """
        Scan the magic folder for changes.

        :returns Deferred[None]: that fires when all the changed files have
            been snapshotted.
        """
        return self.scanner_service.scan_once()

    def poll_remote(self):
        """
        Poll the Collective DMD for remote changes.

        :returns Deferred[None]: that fires when the polling is complete
        """
        return self.downloader_service.poll_once()

    def participants(self):
        # type: () -> Deferred[list[IParticipant]]
        """
        List all participants of this folder
        """
        return self._participants.list()

    def add_participant(self, author, participant_directory):
        return self._participants.add(author, participant_directory)

    def add_snapshot(self, relative_path):
        # type: (unicode) -> Deferred[None]
        """
        Create a new snapshot of the given file.

        :returns Deferred: fires (with None) after the local state has
            been serialized to the database.
        """

        # preauthChild allows path-separators in the "path" (i.e. not
        # just a single path-segment). That is precisely what we want
        # here, though. It sill does not allow the path to "jump out"
        # of the base magic_path -- that is, an InsecurePath error
        # will result if you pass an absolute path outside the folder
        # or a relative path that reaches up too far.
        try:
            path = self.config.magic_path.preauthChild(relative_path)
        except InsecurePath as e:
            return defer.fail(
                APIError.from_exception(http.NOT_ACCEPTABLE, e)
            )
        mf = self.file_factory.magic_file_for(path)
        d = mf.create_update()
        return d


_NICKNAME = Field.for_types(
    u"nickname",
    [unicode, bytes],
    u"A Magic-Folder participant nickname.",
)

_DIRECTION = Field.for_types(
    u"direction",
    [unicode],
    u"A synchronization direction: uploader or downloader.",
    validateSetMembership({u"uploader", u"downloader"}),
)

PROCESSING_LOOP = ActionType(
    u"magic-folder:processing-loop",
    [_NICKNAME, _DIRECTION],
    [],
    u"A Magic-Folder is processing uploads or downloads.",
)

ITERATION = ActionType(
    u"magic-folder:iteration",
    [_NICKNAME, _DIRECTION],
    [],
    u"A step towards synchronization in one direction.",
)

_COUNT = Field.for_types(
    u"count",
    [int, long],
    u"The number of items in the processing queue.",
)

PROCESS_QUEUE = ActionType(
    u"magic-folder:process-queue",
    [_COUNT],
    [],
    u"A Magic-Folder is working through an item queue.",
)

SCAN_REMOTE_COLLECTIVE = ActionType(
    u"magic-folder:scan-remote-collective",
    [],
    [],
    u"The remote collective is being scanned for peer DMDs.",
)

_DMDS = Field(
    u"dmds",
    lambda participants: list(participant.name for participant in participants),
    u"The (D)istributed (M)utable (D)irectories belonging to each participant are being scanned for changes.",
)

COLLECTIVE_SCAN = MessageType(
    u"magic-folder:downloader:get-latest-file:collective-scan",
    [_DMDS],
    u"Participants in the collective are being scanned.",
)


SCAN_REMOTE_DMD = ActionType(
    u"magic-folder:scan-remote-dmd",
    [_NICKNAME],
    [],
    u"A peer DMD is being scanned for changes.",
)

REMOTE_VERSION = Field.for_types(
    u"remote_version",
    [int, long],
    u"The version of a path found in a peer DMD.",
)

REMOTE_URI = Field.for_types(
    u"remote_uri",
    [bytes],
    u"The filecap of a path found in a peer DMD.",
)

ADD_TO_DOWNLOAD_QUEUE = MessageType(
    u"magic-folder:add-to-download-queue",
    [RELPATH],
    u"An entry was found to be changed and is being queued for download.",
)

MAGIC_FOLDER_STOP = ActionType(
    u"magic-folder:stop",
    [_NICKNAME],
    [],
    u"A Magic-Folder is being stopped.",
)

MAYBE_UPLOAD = MessageType(
    u"magic-folder:maybe-upload",
    [RELPATH],
    u"A decision is being made about whether to upload a file.",
)

PENDING = Field(
    u"pending",
    lambda s: list(s),
    u"The paths which are pending processing.",
    validateInstanceOf(set),
)

REMOVE_FROM_PENDING = ActionType(
    u"magic-folder:remove-from-pending",
    [RELPATH, PENDING],
    [],
    u"An item being processed is being removed from the pending set.",
)

PATH = Field(
    u"path",
    lambda fp: "<None>" if fp is None else fp.asTextMode().path,
    u"A local filesystem path.",
    validateInstanceOf(FilePath),
)

NOTIFIED_OBJECT_DISAPPEARED = MessageType(
    u"magic-folder:notified-object-disappeared",
    [PATH],
    u"A path which generated a notification was not found on the filesystem.  This is normal.",
)

PROPAGATE_DIRECTORY_DELETION = ActionType(
    u"magic-folder:propagate-directory-deletion",
    [],
    [],
    u"Children of a deleted directory are being queued for upload processing.",
)

NO_DATABASE_ENTRY = MessageType(
    u"magic-folder:no-database-entry",
    [],
    u"There is no local database entry for a particular relative path in the magic folder.",
)

NOT_UPLOADING = MessageType(
    u"magic-folder:not-uploading",
    [],
    u"An item being processed is not going to be uploaded.",
)

SYMLINK = MessageType(
    u"magic-folder:symlink",
    [PATH],
    u"An item being processed was a symlink and is being skipped",
)

CREATED_DIRECTORY = Field.for_types(
    u"created_directory",
    [unicode],
    u"The relative path of a newly created directory in a magic-folder.",
)

PROCESS_DIRECTORY = ActionType(
    u"magic-folder:process-directory",
    [],
    [CREATED_DIRECTORY],
    u"An item being processed was a directory.",
)

NOT_NEW_DIRECTORY = MessageType(
    u"magic-folder:not-new-directory",
    [],
    u"A directory item being processed was found to not be new.",
)

NOT_NEW_FILE = MessageType(
    u"magic-folder:not-new-file",
    [],
    u"A file item being processed was found to not be new (or changed).",
)

SPECIAL_FILE = MessageType(
    u"magic-folder:special-file",
    [],
    u"An item being processed was found to be of a special type which is not supported.",
)

_COUNTER_NAME = Field.for_types(
    u"counter_name",
    # Should really only be unicode
    [unicode, bytes],
    u"The name of a counter.",
)

_DELTA = Field.for_types(
    u"delta",
    [int, long],
    u"An amount of a specific change in a counter.",
)

_VALUE = Field.for_types(
    u"value",
    [int, long],
    u"The new value of a counter after a change.",
)

COUNT_CHANGED = MessageType(
    u"magic-folder:count",
    [_COUNTER_NAME, _DELTA, _VALUE],
    u"The value of a counter has changed.",
)

_IGNORED = Field.for_types(
    u"ignored",
    [bool],
    u"A file proposed for queueing for processing is instead being ignored by policy.",
)

_ALREADY_PENDING = Field.for_types(
    u"already_pending",
    [bool],
    u"A file proposed for queueing for processing is already in the queue.",
)

_SIZE = Field.for_types(
    u"size",
    [int, long, type(None)],
    u"The size of a file accepted into the processing queue.",
)

_ABSPATH = Field.for_types(
    u"abspath",
    [unicode],
    u"The absolute path of a file being written in a local directory.",
)

_IS_CONFLICT = Field.for_types(
    u"is_conflict",
    [bool],
    u"An indication of whether a file being written in a local directory is in a conflicted state.",
)

_NOW = Field.for_types(
    u"now",
    [int, long, float],
    u"The time at which a file is being written in a local directory.",
)

_MTIME = Field.for_types(
    u"mtime",
    [int, long, float, type(None)],
    u"A modification time to put into the metadata of a file being written in a local directory.",
)

WRITE_DOWNLOADED_FILE = ActionType(
    u"magic-folder:write-downloaded-file",
    [_ABSPATH, _SIZE, _IS_CONFLICT, _NOW, _MTIME],
    [],
    u"A downloaded file is being written to the filesystem.",
)

ALREADY_GONE = MessageType(
    u"magic-folder:rename:already-gone",
    [],
    u"A deleted file could not be rewritten to a backup path because it no longer exists.",
)

_REASON = Field(
    u"reason",
    lambda e: str(e),
    u"An exception which may describe the form of the conflict.",
    validateInstanceOf(Exception),
)

OVERWRITE_BECOMES_CONFLICT = MessageType(
    u"magic-folder:overwrite-becomes-conflict",
    [_REASON],
    u"An attempt to overwrite an existing file failed because that file is now conflicted.",
)

_FILES = Field(
    u"files",
    lambda file_set: list(file_set),
    u"All of the relative paths belonging to a Magic-Folder that are locally known.",
)

ALL_FILES = MessageType(
    u"magic-folder:all-files",
    [_FILES],
    u"A record of the rough state of the local database at the time of downloader start up.",
)

_ITEMS = Field(
    u"items",
    lambda deque: list(dict(relpath=item.relpath_u, kind=item.kind) for item in deque),
    u"Items in a processing queue.",
)

ITEM_QUEUE = MessageType(
    u"magic-folder:item-queue",
    [_ITEMS],
    u"A report of the items in the processing queue at this point.",
)

_BATCH = Field(
    u"batch",
    # Just report the paths for now.  Perhaps something from the values would
    # also be useful, though?  Consider it.
    lambda batch: batch.keys(),
    u"A batch of scanned items.",
    validateInstanceOf(dict),
)

SCAN_BATCH = MessageType(
    u"magic-folder:scan-batch",
    [_BATCH],
    u"Items in a batch of files which were scanned from the DMD.",
)

START_DOWNLOADING = ActionType(
    u"magic-folder:start-downloading",
    [_NICKNAME, _DIRECTION],
    [],
    u"A Magic-Folder downloader is initializing and beginning to manage downloads.",
)

PERFORM_SCAN = ActionType(
    u"magic-folder:perform-scan",
    [],
    [],
    u"Remote storage is being scanned for changes which need to be synchronized.",
)

_CONFLICT_REASON = Field.for_types(
    u"conflict_reason",
    [unicode, type(None)],
    u"A human-readable explanation of why a file was in conflict.",
    validateSetMembership({
        u"dbentry mismatch metadata",
        u"dbentry newer version",
        u"last_downloaded_uri mismatch",
        u"file appeared",
        None,
    }),
)

CHECKING_CONFLICTS = ActionType(
    u"magic-folder:item:checking-conflicts",
    [],
    [_IS_CONFLICT, _CONFLICT_REASON],
    u"A potential download item is being checked to determine if it is in a conflicted state.",
)

REMOTE_DIRECTORY_CREATED = MessageType(
    u"magic-folder:remote-directory-created",
    [],
    u"The downloader found a new directory in the DMD.",
)

REMOTE_DIRECTORY_DELETED = MessageType(
    u"magic-folder:remote-directory-deleted",
    [],
    u"The downloader found a directory has been deleted from the DMD.",
)<|MERGE_RESOLUTION|>--- conflicted
+++ resolved
@@ -166,11 +166,7 @@
         # this is used by 'service' things and must be unique in this Service hierarchy
         return u"magic-folder-{}".format(self.folder_name)
 
-<<<<<<< HEAD
-    def __init__(self, client, config, name, invite_manager, local_snapshot_service, uploader_service, folder_status, scanner_service, remote_snapshot_cache, downloader, participants, clock):
-=======
-    def __init__(self, client, config, name, local_snapshot_service, folder_status, scanner_service, remote_snapshot_cache, downloader, uploader, participants, clock, magic_file_factory):
->>>>>>> 67be8748
+    def __init__(self, client, config, name, invite_manager, local_snapshot_service, folder_status, scanner_service, remote_snapshot_cache, downloader, uploader, participants, clock, magic_file_factory):
         super(MagicFolder, self).__init__()
         self.folder_name = name
         self._clock = clock
