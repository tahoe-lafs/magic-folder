--- conflicted
+++ resolved
@@ -1,9 +1,5 @@
-<<<<<<< HEAD
 from __future__ import unicode_literals
 
-import attr
-=======
->>>>>>> 384306e5
 import six
 import sys
 
