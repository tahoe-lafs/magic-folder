import json
from functools import partial

import attr
from collections import (
    defaultdict,
)

from zope.interface import (
    Interface,
    implementer,
)
from zope.interface.interface import Method

from autobahn.twisted.websocket import (
    WebSocketServerFactory,
    WebSocketServerProtocol,
)

from twisted.application import (
    service,
)

from .util.file import (
    seconds_to_ns,
    ns_to_seconds,
    ns_to_seconds_float,
)


@attr.s(frozen=True)
class TahoeStatus:
    # number of connected servers (0 if we can't contact our client at all)
    connected = attr.ib(validator=attr.validators.instance_of(int))

    # number of servers we _want_ to connect to
    desired = attr.ib(validator=attr.validators.instance_of(int))

    # False if we can't get the welcome page at all
    is_connected = attr.ib(validator=attr.validators.instance_of(bool))

    @property
    def is_happy(self):
        return self.is_connected and (self.connected >= self.desired)


@attr.s(frozen=True)
class ScannerStatus:
    """
    Represents the current status of the scanner
    """
    # epoch, in nanoseconds, of the last completed run's end or None
    # if one isn't complete
    last_completed = attr.ib()

    def to_json(self):
        """
        :returns: a dict suitable for serializing to JSON
        """
        return {
            "last-scan": ns_to_seconds_float(self.last_completed) if self.last_completed else None,
        }


@attr.s(frozen=True)
class PollerStatus:
    """
    Represents the current status of the poller
    """
    # epoch, in nanoseconds, of the last completed run's end or None
    # if one isn't complete yet
    last_completed = attr.ib()

    def to_json(self):
        """
        :returns: a dict suitable for serializing to JSON
        """
        return {
            "last-poll": ns_to_seconds_float(self.last_completed) if self.last_completed else None,
        }


class IStatus(Interface):
    """
    An internal API for services to report realtime status
    information. These don't necessarily correspond 1:1 to outgoing
    messages from the status API.
    """

    def tahoe_status(status):
        """
        Update the status of our Tahoe-LAFS connection.
        :param TahoeStatus status: the current status
        """

    def scan_status(folder, status):
        """
        :param str folder: folder name
        :param ScannerStatus: the status
        """

    def poll_status(folder, status):
        """
        :param str folder: folder name
        :param PollerStatus: the status
        """

    def error_occurred(folder, message):
        """
        Some error happened that should be reported to the user.

        :param PublicError public_error: a plain-language description
            of the error.
        """

    def upload_queued(folder, relpath):
        """
        An item is added to our upload queue

        :param unicode folder: the name of the folder that started upload
        :param unicode relpath: relative local path of the snapshot
        """

    def upload_started(folder, relpath):
        """
        Started sending a Snapshot to Tahoe

        :param unicode folder: the name of the folder that started upload
        :param unicode relpath: relative local path of the snapshot
        """

    def upload_finished(folder, relpath):
        """
        Sending of a Snapshot to Tahoe has completed

        :param unicode folder: the name of the folder that started upload
        :param unicode relpath: relative local path of the snapshot
        """

    def download_queued(folder, relpath):
        """
        An item is added to our download queue

        :param unicode folder: the name of the folder that started download
        :param unicode relpath: relative local path of the snapshot
        """

    def download_started(folder, relpath):
        """
        Started downloading a Snapshot + content from Tahoe

        :param unicode folder: the name of the folder that started download
        :param unicode relpath: relative local path of the snapshot
        """

    def download_finished(folder, relpath):
        """
        Completed downloading and synchronizing a Snapshot from Tahoe

        :param unicode folder: the name of the folder that started download
        :param unicode relpath: relative local path of the snapshot
        """

    def folder_gone(folder):
        """
        The given folder is gone and all state for it should be deleted.

        :param unicode folder: the folder that is gone
        """


class StatusProtocol(WebSocketServerProtocol):
    """
    Speaks the server side of the WebSocket status protocol, usually
    mounted at /v1/status from our web API.

    This is authenticated with the same Bearer token as the rest of
    the /v1 API.
    """

    def __init__(self, status):
        self.status = status
        WebSocketServerProtocol.__init__(self)

    def onOpen(self):
        """
        WebSocket API: successful handshake
        """
        self.status.client_connected(self)

    def onClose(self, wasClean, code, reason):
        """
        WebSocket API: we've lost our connection for some reason
        """
        self.status.client_disconnected(self)

    def onMessage(self, payload, isBinary):
        """
        WebSocket API: a message has been received from the client. This
        should never happen in our protocol.
        """
        self.sendClose(
            code=4000,
            reason="Unexpected incoming message",
        )


class StatusFactory(WebSocketServerFactory):
    """
    Instantiates server-side StatusProtocol instances when clients
    connect.
    """
    protocol = StatusProtocol

    def __init__(self, status):
        """
        :param WebSocketStatusService status: actual provider of our
            status information. The protocol will use this to track
            clients as they connect and disconnect.
        """
        self._status = status
        WebSocketServerFactory.__init__(self, server="magic-folder")

    def buildProtocol(self, addr):
        """
        IFactory API
        """
        protocol = self.protocol(self._status)
        protocol.factory = self
        return protocol


def _create_blank_folder_state():
    """
    Internal helper. Create the blank state for a new folder in the
    status-service state.
    """
    return {
        "uploads": {},
        "downloads": {},
        "recent": [],
        "errors": [],
        "scanner": ScannerStatus(None),
        "poller": PollerStatus(None),
    }


@attr.s
class PublicError(object):
    """
    Description of an error that is permissable to show to a UI.

    Such an error MUST NOT reveal any secret information, which
    includes at least: any capability-string or any fURL.

    The langauge used in the error should be plain and simple,
    avoiding jargon and technical details (except where immediately
    relevant). This is used by the IStatus API.
    """
    timestamp = attr.ib(validator=attr.validators.instance_of((float, int)))
    summary = attr.ib(validator=attr.validators.instance_of(str))

    def to_json(self):
        """
        :returns: a dict suitable for serializing to JSON
        """
        return {
            "timestamp": ns_to_seconds(self.timestamp),
            "summary": self.summary,
        }

    def __str__(self):
        return self.summary


@attr.s
@implementer(service.IService)
@implementer(IStatus)
class WebSocketStatusService(service.Service):
    """
    A global service that can be used to report status information via
    an authenticated WebSocket connection.

    The authentication mechanism is the same as for the HTTP API (see
    web.py where a WebSocketResource is mounted into the resource
    tree).
    """

    # reactor
    _clock = attr.ib()

    # global configuration
    _config = attr.ib()

    # maximum number of recent errors to retain
    max_errors = attr.ib(default=30)

    # tracks currently-connected clients
    _clients = attr.ib(default=attr.Factory(set))

    # the last state we marshaled. This is the last state we sent out
    # and any newly connecting client will receive it immediately.
    _last_state = attr.ib(default=None)

    # current live state
    _folders = attr.ib(default=attr.Factory(lambda: defaultdict(_create_blank_folder_state)))
    _tahoe = attr.ib(default=attr.Factory(lambda: TahoeStatus(0, 0, False)))

    def client_connected(self, protocol):
        """
        Called via the WebSocket protocol when a client has successfully
        completed the handshake (and authentication).

        Push the current state to the client immediately.
        """
        self._clients.add(protocol)
        if self._last_state is None:
            self._last_state = self._marshal_state()
        protocol.sendMessage(self._last_state)

    def client_disconnected(self, protocol):
        """
        Called via the WebSocket protocol when a client disconnects (for
        whatever reason). If this is the last client, we'll start
        buffering any messages.
        """
        self._clients.remove(protocol)

    def upload_seconds_remaining(self, folder_name):
        """
        Estimate the number of seconds remaining for any pending uploads.
        """
        config = self._config.get_magic_folder(folder_name)
        folder = self._folders[folder_name]

        remaining_size = 0
        for relpath, ps, _, _ in config.get_all_current_snapshot_pathstates():
            if relpath in folder["uploads"]:
                remaining_size += ps.size
        recent_speed = config.get_recent_upload_speed()
        if recent_speed is None:
            return None
        return remaining_size / recent_speed

    def _marshal_state(self):
        """
        Internal helper. Turn our current notion of the state into a
        utf8-encoded byte-string of the JSON representing our current
        state.
        """
        upload_activity = any(
            len(folder["uploads"])
            for folder in self._folders.values()
        )
        download_activity = any(
            len(folder["downloads"])
            for folder in self._folders.values()
        )

        def folder_data_for(name):
            mf_config = self._config.get_magic_folder(name)
            uploads = [
                upload
                for upload in sorted(
                        self._folders.get(name, {}).get("uploads", {}).values(),
                        key=lambda u: u.get("queued-at", 0),
                        reverse=True,
                )
            ]
            downloads = [
                download
                for download in sorted(
                        self._folders.get(name, {}).get("downloads", {}).values(),
                        key=lambda d: d.get("queued-at", 0),
                        reverse=True,
                )
            ]

            def uploads_and_downloads():
                for d in downloads:
                    yield d["relpath"]
                for d in uploads:
                    yield d["relpath"]
            down_up = set(uploads_and_downloads())

            most_recent = [
                {
                    "relpath": relpath,
                    "modified": timestamp,
                    "last-updated": last_updated,
                    "conflicted": bool(len(mf_config.list_conflicts_for(relpath))),
                }
                for relpath, timestamp, last_updated
                in self._config.get_magic_folder(name).get_recent_remotesnapshot_paths(30)
                if relpath not in down_up
            ]
            return {
                "uploads": uploads,
                "downloads": downloads,
                "errors": [
                    err.to_json()
                    for err in self._folders.get(name, {}).get("errors", [])
                ],
                "recent": most_recent,
<<<<<<< HEAD
                "remaining-upload-time": self.upload_seconds_remaining(name),
=======
                "tahoe": {
                    "happy": self._tahoe.is_happy,
                    "connected": self._tahoe.connected,
                    "desired": self._tahoe.desired,
                },
                "scanner": self._folders.get(name, {"scanner": ScannerStatus(None)})["scanner"].to_json(),
                "poller": self._folders.get(name, {"poller": PollerStatus(None)})["poller"].to_json(),
>>>>>>> ae95e50e
            }

        return json.dumps({
            "state": {
                "synchronizing": upload_activity or download_activity,
                "folders": {
                    name: folder_data_for(name)
                    for name in self._config.list_magic_folders()
                }
            }
        }).encode("utf8")

    def _maybe_update_clients(self):
        """
        Internal helper.

        Re-marshal our current state and compare it to the last sent
        state. If it is different, update all connected clients.
        """
        proposed_state = self._marshal_state()
        if self._last_state != proposed_state:
            self._last_state = proposed_state
            for client in self._clients:
                try:
                    client.sendMessage(self._last_state)
                except Exception as e:
                    print("Failed to send status: {}".format(e))
                    # XXX disconnect / remove client?

    # IStatus API

    def folder_gone(self, folder):
        """
        IStatus API

        :param unicode folder: the folder which is removed
        """
        try:
            del self._folders[folder]
        except KeyError:
            pass

    def tahoe_status(self, status):
        """
        IStatus API
        """
        if status != self._tahoe:
            self._tahoe = status
            self._maybe_update_clients()

    def scan_status(self, folder, status):
        """
        IStatus API
        """
        self._folders[folder]["scanner"] = status
        self._maybe_update_clients()

    def poll_status(self, folder, status):
        """
        IStatus API
        """
        self._folders[folder]["poller"] = status
        self._maybe_update_clients()

    def error_occurred(self, folder, message):
        """
        IStatus API

        :param str folder: the folder this error pertains to (or
            None for "all folders")

        :param str message: a message suitable for an end-user to
            read that describes the error. Such a message MUST NOT
            include any secrects such as Tahoe capabilities.
        """
        err = PublicError(
            seconds_to_ns(self._clock.seconds()),
            message,
        )
        self._folders[folder]["errors"].insert(0, err)
        self._folders[folder]["errors"] = self._folders[folder]["errors"][:self.max_errors]
        self._maybe_update_clients()

    def upload_queued(self, folder, relpath):
        """
        IStatus API
        """
        # it's permitted to call this API more than once on the same
        # relpath, but we should keep the _oldest_ queued time.
        if relpath not in self._folders[folder]["uploads"]:
            self._folders[folder]["uploads"][relpath] = {
                "relpath": relpath,
                "queued-at": self._clock.seconds(),
            }
        self._maybe_update_clients()

    def upload_started(self, folder, relpath):
        """
        IStatus API
        """
        self._folders[folder]["uploads"][relpath]["started-at"] = self._clock.seconds()
        self._maybe_update_clients()

    def upload_finished(self, folder, relpath):
        """
        IStatus API
        """
        del self._folders[folder]["uploads"][relpath]
        self._maybe_update_clients()

    def download_queued(self, folder, relpath):
        """
        IStatus API
        """
        # it's permitted to call this API more than once on the same
        # relpath, but we should keep the _oldest_ queued time.
        if relpath not in self._folders[folder]["downloads"]:
            self._folders[folder]["downloads"][relpath] = {
                "relpath": relpath,
                "queued-at": self._clock.seconds(),
            }
        self._maybe_update_clients()

    def download_started(self, folder, relpath):
        """
        IStatus API
        """
        self.download_queued(folder, relpath)  # ensure relpath exists
        self._folders[folder]["downloads"][relpath]["started-at"] = self._clock.seconds()
        self._maybe_update_clients()

    def download_finished(self, folder, relpath):
        """
        IStatus API
        """
        del self._folders[folder]["downloads"][relpath]
        self._maybe_update_clients()


@attr.s
class _ProxyDescriptor(object):
    """
    Descriptor that returns ``partial(self.<original>.<method>, self.<relative>)``.
    """
    original = attr.ib(validator=attr.validators.instance_of(str))
    relative = attr.ib(validator=attr.validators.instance_of(str))
    method = attr.ib(validator=attr.validators.instance_of(str))

    def __get__(self, oself, type=None):
        if oself is None:
            raise NotImplementedError()
        original = getattr(oself, self.original)
        return partial(
            getattr(original, self.method),
            getattr(oself, self.relative),
        )

def relative_proxy_for(iface, original, relative):
    """
    Class decorator that partially applies methods of an interface.

    For each method of the given interface, that takes as first argument the
    given relative argument, this adds a corresponding proxy method to the
    decorated class, that gets that argument from the decorated instance.

    :param Interface iface: The interface to generate proxy methods for.
    :param unicode original: The attribute on the decorated class that
        contains the implementation of the interface.
    :param unicode relative: The attribute on the decorated class to
        pass as the first argument to methods of the interface, when
        the name of the first argument matches.
    """
    def decorator(cls):
        for name, method in iface.namesAndDescriptions():
            if not isinstance(method, Method):
                continue
            if method.positional[0] == relative:
                setattr(cls, name, _ProxyDescriptor(original, relative, name))
        return cls
    return decorator


@implementer(IStatus)
@relative_proxy_for(IStatus, "_status", "folder")
@attr.s
class FolderStatus(object):
    """
    Wrapper around an :py:`IStatus` implementation that automatically passes
    the ``folder`` argument.
    """
    folder = attr.ib(validator=attr.validators.instance_of(str))
    _status = attr.ib(validator=attr.validators.provides(IStatus))<|MERGE_RESOLUTION|>--- conflicted
+++ resolved
@@ -402,9 +402,7 @@
                     for err in self._folders.get(name, {}).get("errors", [])
                 ],
                 "recent": most_recent,
-<<<<<<< HEAD
                 "remaining-upload-time": self.upload_seconds_remaining(name),
-=======
                 "tahoe": {
                     "happy": self._tahoe.is_happy,
                     "connected": self._tahoe.connected,
@@ -412,7 +410,6 @@
                 },
                 "scanner": self._folders.get(name, {"scanner": ScannerStatus(None)})["scanner"].to_json(),
                 "poller": self._folders.get(name, {"poller": PollerStatus(None)})["poller"].to_json(),
->>>>>>> ae95e50e
             }
 
         return json.dumps({
