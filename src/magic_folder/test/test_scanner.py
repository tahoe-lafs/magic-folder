--- conflicted
+++ resolved
@@ -23,16 +23,12 @@
 )
 
 from ..config import create_testing_configuration
-<<<<<<< HEAD
 from ..magic_file import MagicFileFactory
-from ..scanner import ScannerService, find_updated_files
-=======
 from ..scanner import (
     ScannerService,
     find_updated_files,
     find_deleted_files,
 )
->>>>>>> ddfd1766
 from ..snapshot import RemoteSnapshot, create_local_author
 from ..status import FolderStatus, WebSocketStatusService
 from ..util.file import PathState, get_pathinfo
