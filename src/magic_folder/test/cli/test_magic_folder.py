--- conflicted
+++ resolved
@@ -14,27 +14,6 @@
 from twisted.internet import reactor
 from twisted.python import usage
 
-<<<<<<< HEAD
-from allmydata.util.assertutil import precondition
-from allmydata.util import fileutil
-from allmydata.scripts.common import get_aliases
-from allmydata.util.fileutil import abspath_expanduser_unicode
-from allmydata.util.encodingutil import unicode_to_argv
-from allmydata import uri
-
-from magic_folder.util.eliotutil import (
-    log_call_deferred,
-)
-
-from ...participants import (
-    participants_from_collective,
-)
-from ...magic_folder import (
-    MagicFolder,
-    load_magic_folders,
-)
-=======
->>>>>>> 91d98f01
 from ... import cli as magic_folder_cli
 
 from ..common_util import (
@@ -50,256 +29,6 @@
     cli,
 )
 
-<<<<<<< HEAD
-class MagicFolderCLITestMixin(CLITestMixin, GridTestMixin, NonASCIIPathMixin):
-    def setUp(self):
-        GridTestMixin.setUp(self)
-        self.alice_nickname = self.unicode_or_fallback(u"Alice\u00F8", u"Alice", io_as_well=True)
-        self.bob_nickname = self.unicode_or_fallback(u"Bob\u00F8", u"Bob", io_as_well=True)
-
-    def do_create_magic_folder(self, client_num):
-        with start_action(action_type=u"create-magic-folder", client_num=client_num).context():
-            d = DeferredContext(
-                self.do_cli(
-                    "magic-folder", "--debug", "create", "magic:",
-                    client_num=client_num,
-                )
-            )
-        def _done(args):
-            (rc, stdout, stderr) = args
-            self.assertEqual(rc, 0, stdout + stderr)
-            self.assertIn("Alias 'magic' created", stdout)
-            self.assertEqual(stderr, "")
-            aliases = get_aliases(self.get_clientdir(i=client_num))
-            self.assertIn("magic", aliases)
-            self.assertTrue(aliases["magic"].startswith("URI:DIR2:"))
-        d.addCallback(_done)
-        return d.addActionFinish()
-
-    def do_invite(self, client_num, nickname):
-        nickname_arg = unicode_to_argv(nickname)
-        action = start_action(
-            action_type=u"invite-to-magic-folder",
-            client_num=client_num,
-            nickname=nickname,
-        )
-        with action.context():
-            d = DeferredContext(
-                self.do_cli(
-                    "magic-folder",
-                    "invite",
-                    "magic:",
-                    nickname_arg,
-                    client_num=client_num,
-                )
-            )
-        def _done(args):
-            (rc, stdout, stderr) = args
-            self.assertEqual(rc, 0)
-            return (rc, stdout, stderr)
-        d.addCallback(_done)
-        return d.addActionFinish()
-
-    def do_list(self, client_num, json=False):
-        args = ("magic-folder", "list",)
-        if json:
-            args = args + ("--json",)
-        d = self.do_cli(*args, client_num=client_num)
-        def _done(args):
-            (rc, stdout, stderr) = args
-            return (rc, stdout, stderr)
-        d.addCallback(_done)
-        return d
-
-    def do_join(self, client_num, local_dir, invite_code):
-        action = start_action(
-            action_type=u"join-magic-folder",
-            client_num=client_num,
-            local_dir=local_dir,
-            invite_code=invite_code,
-        )
-        with action.context():
-            precondition(isinstance(local_dir, unicode), local_dir=local_dir)
-            precondition(isinstance(invite_code, str), invite_code=invite_code)
-            local_dir_arg = unicode_to_argv(local_dir)
-            d = DeferredContext(
-                self.do_cli(
-                    "magic-folder",
-                    "join",
-                    "--author", "test-dummy",
-                    invite_code,
-                    local_dir_arg,
-                    client_num=client_num,
-                )
-            )
-        def _done(args):
-            (rc, stdout, stderr) = args
-            self.assertEqual(rc, 0)
-            self.assertEqual(stdout, "")
-            self.assertEqual(stderr, "")
-            return (rc, stdout, stderr)
-        d.addCallback(_done)
-        return d.addActionFinish()
-
-    def do_leave(self, client_num):
-        d = self.do_cli("magic-folder", "leave", client_num=client_num)
-        def _done(args):
-            (rc, stdout, stderr) = args
-            self.assertEqual(rc, 0)
-            return (rc, stdout, stderr)
-        d.addCallback(_done)
-        return d
-
-    def check_joined_config(self, client_num, upload_dircap):
-        """Tests that our collective directory has the readonly cap of
-        our upload directory.
-        """
-        action = start_action(action_type=u"check-joined-config")
-        with action.context():
-            collective_readonly_cap = self.get_caps_from_files(client_num)[0]
-            d = DeferredContext(
-                self.do_cli(
-                    "ls", "--json",
-                    collective_readonly_cap,
-                    client_num=client_num,
-                )
-            )
-        def _done(args):
-            (rc, stdout, stderr) = args
-            self.assertEqual(rc, 0)
-            return (rc, stdout, stderr)
-        d.addCallback(_done)
-        def test_joined_magic_folder(args):
-            (rc, stdout, stderr) = args
-            readonly_cap = unicode(uri.from_string(upload_dircap).get_readonly().to_string(), 'utf-8')
-            s = re.search(readonly_cap, stdout)
-            self.assertTrue(s is not None)
-            return None
-        d.addCallback(test_joined_magic_folder)
-        return d.addActionFinish()
-
-    def get_caps_from_files(self, client_num):
-        folders = load_magic_folders(self.get_clientdir(i=client_num))
-        mf = folders["default"]
-        return mf['collective_dircap'], mf['upload_dircap']
-
-    @log_call
-    def check_config(self, client_num, local_dir):
-        mf_yaml = fileutil.read(os.path.join(self.get_clientdir(i=client_num), "private", "magic_folders.yaml"))
-        local_dir_utf8 = local_dir.encode('utf-8')
-        self.assertIn(local_dir_utf8, mf_yaml)
-
-    def create_invite_join_magic_folder(self, nickname, local_dir):
-        nickname_arg = unicode_to_argv(nickname)
-        local_dir_arg = unicode_to_argv(local_dir)
-        # the --debug means we get real exceptions on failures
-        d = self.do_cli("magic-folder", "--debug", "create", "magic:", nickname_arg, local_dir_arg)
-        def _done(args):
-            (rc, stdout, stderr) = args
-            self.assertEqual(rc, 0, stdout + stderr)
-
-            client = self.get_client()
-            self.collective_dircap, self.upload_dircap = self.get_caps_from_files(0)
-            self.collective_dirnode = client.create_node_from_uri(self.collective_dircap)
-            self.upload_dirnode     = client.create_node_from_uri(self.upload_dircap)
-        d.addCallback(_done)
-        d.addCallback(lambda ign: self.check_joined_config(0, self.upload_dircap))
-        d.addCallback(lambda ign: self.check_config(0, local_dir))
-        return d
-
-    # XXX should probably just be "tearDown"...
-    @log_call_deferred(action_type=u"test:cli:magic-folder:cleanup")
-    def cleanup(self, res):
-        d = DeferredContext(defer.succeed(None))
-        def _clean(ign):
-            return self.magicfolder.disownServiceParent()
-
-        d.addCallback(_clean)
-        d.addCallback(lambda ign: res)
-        return d.result
-
-    def init_magicfolder(self, client_num, upload_dircap, collective_dircap, local_magic_dir, clock):
-        dbfile = abspath_expanduser_unicode(u"magicfolder_default.sqlite", base=self.get_clientdir(i=client_num))
-        db=get_magicfolderdb(dbfile, create_version=(SCHEMA_v1, 1))
-        if db is None:
-            self.fail("Unable to create the db: {}".format(dbfile))
-
-        client = self.get_client(client_num)
-        name='default'
-
-        upload_dirnode = client.create_node_from_uri(upload_dircap)
-        collective_dirnode = client.create_node_from_uri(collective_dircap)
-        participants = participants_from_collective(collective_dirnode, upload_dirnode)
-
-        magicfolder = MagicFolder(
-            client=client,
-            upload_dirnode=upload_dirnode,
-            participants=participants,
-            local_path_u=local_magic_dir,
-            db=db,
-            umask=0o077,
-            name=name,
-            clock=clock,
-            uploader_delay=0.2,
-            downloader_delay=0,
-        )
-
-        magicfolder.setServiceParent(self.get_client(client_num))
-        magicfolder.ready()
-        return magicfolder
-
-    def setup_alice_and_bob(self, alice_clock=reactor, bob_clock=reactor):
-        self.set_up_grid(num_clients=2, oneshare=True)
-
-        self.alice_magicfolder = None
-        self.bob_magicfolder = None
-
-        alice_magic_dir = abspath_expanduser_unicode(u"Alice-magic", base=self.basedir)
-        self.mkdir_nonascii(alice_magic_dir)
-        bob_magic_dir = abspath_expanduser_unicode(u"Bob-magic", base=self.basedir)
-        self.mkdir_nonascii(bob_magic_dir)
-
-        # Alice creates a Magic Folder, invites herself and joins.
-        d = self.do_create_magic_folder(0)
-        d.addCallback(lambda ign: self.do_invite(0, self.alice_nickname))
-        def get_invite_code(result):
-            self.invite_code = result[1].strip()
-        d.addCallback(get_invite_code)
-        d.addCallback(lambda ign: self.do_join(0, alice_magic_dir, self.invite_code))
-        def get_alice_caps(ign):
-            self.alice_collective_dircap, self.alice_upload_dircap = self.get_caps_from_files(0)
-        d.addCallback(get_alice_caps)
-        d.addCallback(lambda ign: self.check_joined_config(0, self.alice_upload_dircap))
-        d.addCallback(lambda ign: self.check_config(0, alice_magic_dir))
-        def get_Alice_magicfolder(result):
-            self.alice_magicfolder = self.init_magicfolder(0, self.alice_upload_dircap,
-                                                           self.alice_collective_dircap,
-                                                           alice_magic_dir, alice_clock)
-            return result
-        d.addCallback(get_Alice_magicfolder)
-
-        # Alice invites Bob. Bob joins.
-        d.addCallback(lambda ign: self.do_invite(0, self.bob_nickname))
-        def get_invite_code(result):
-            self.invite_code = result[1].strip()
-        d.addCallback(get_invite_code)
-        d.addCallback(lambda ign: self.do_join(1, bob_magic_dir, self.invite_code))
-        def get_bob_caps(ign):
-            self.bob_collective_dircap, self.bob_upload_dircap = self.get_caps_from_files(1)
-        d.addCallback(get_bob_caps)
-        d.addCallback(lambda ign: self.check_joined_config(1, self.bob_upload_dircap))
-        d.addCallback(lambda ign: self.check_config(1, bob_magic_dir))
-        def get_Bob_magicfolder(result):
-            self.bob_magicfolder = self.init_magicfolder(1, self.bob_upload_dircap,
-                                                         self.bob_collective_dircap,
-                                                         bob_magic_dir, bob_clock)
-            return result
-        d.addCallback(get_Bob_magicfolder)
-        return d
-
-
-=======
->>>>>>> 91d98f01
 class ListMagicFolder(AsyncTestCase):
     """
     Tests for the command-line interface ``magic-folder list``.
