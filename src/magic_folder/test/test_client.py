--- conflicted
+++ resolved
@@ -177,7 +177,6 @@
             },
         )
 
-<<<<<<< HEAD
     def test_resolve_conflict_take(self):
         """
         The .../resolve-conflict API works
@@ -211,7 +210,7 @@
             }).encode("utf-8"),
             extra_headers={
                 b"Content-Length": [b"39"]
-=======
+
     def test_join_read_only(self):
         """
         The /join API works, with read-only too
@@ -236,6 +235,5 @@
             body,
             {
                 b"Content-Length": ["{}".format(len(body)).encode("utf8")],
->>>>>>> f7503d24
             },
         )