name: MacOS Testing

on:
  push:
    branches: [ main ]
  pull_request:
    branches: [ main ]

jobs:
  unit-tests:
    runs-on: "macos-14"
    strategy:
      matrix:
        python-version:
          - "3.9"

    steps:
    - uses: actions/checkout@v2
      with:
        # Get enough history for the tags we get next to be meaningful.  0
        # means all history.
        fetch-depth: "0"
        # Checkout head of the branch of the PR, or the exact revision
        # specified for non-PR builds.
        ref: "${{ github.event.pull_request.head.sha || github.sha }}"

    - name: Set up Python ${{ matrix.python-version }}
      uses: actions/setup-python@v2
      with:
        python-version: ${{ matrix.python-version }}

    - name: Install dependencies
      run: |
        python -m pip install --upgrade pip
        pip install wheel tox eliot-tree cuvner

    - name: Test with tox
      env:
        MAGIC_FOLDER_HYPOTHESIS_PROFILE: "magic-folder-ci"
      run: |
        tox -e py39-coverage

    - name: Coverage report
      shell: bash
      run: git diff origin/main.. | cuv diff -
      continue-on-error: true

    - name: Generate eliot-tree.
      if: ${{ always() }}
      run: |
        if [[ -f eliot.log ]]; then
            eliot-tree --field-limit=0 eliot.log > eliot-tree.txt
        fi

    - name: Upload eliot.log in case of failure
      uses: "actions/upload-artifact@v4"
      if: ${{ always() }}
      with:
        if-no-files-found: "warn"
<<<<<<< HEAD
        name: unit-test-${{ matrix.os.runs-on }}-${{ matrix.python-version }}
=======
        name: "unit-test--${{ matrix.os }}-${{ matrix.python-version }}"
>>>>>>> b0ab9497
        path: "eliot*"

    - uses: codecov/codecov-action@v1
      with:
        token: "322d708d-8283-4827-b605-ccf02bfecf70"
        file: "./coverage.xml"

  integration-tests:
    runs-on: "macos-14"
    strategy:
      matrix:
        python-version:
          - "3.9"
        tahoe-version:
          - "1_17"
          - "1_18"
          - "1_19"
#          - "master"

    steps:
    - uses: actions/checkout@v2
      with:
        fetch-depth: "0"
        # Checkout head of the branch of the PR, or the exact revision
        # specified for non-PR builds.
        ref: "${{ github.event.pull_request.head.sha || github.sha }}"
    # Get tags not fetched by the checkout action, needed for auto-versioning.
    - run: "git fetch origin +refs/tags/*:refs/tags/*"
    - name: Set up Python ${{ matrix.python-version }}
      uses: actions/setup-python@v2
      with:
        python-version: ${{ matrix.python-version }}
    - name: Install dependencies
      run: |
        python -m pip install --upgrade pip
        pip install wheel tox eliot-tree
    - name: Test with tox
      run: |
        tox -e integration-${{ matrix.tahoe-version }}

    - name: Generate eliot-tree.
      if: ${{ always() }}
      run: |
        if [[ -f eliot.log ]]; then
            eliot-tree --field-limit=0 eliot.log > eliot-tree.txt
        fi

    - name: Upload eliot.log in case of failure
      uses: "actions/upload-artifact@v4"
      if: ${{ always() }}
      with:
        if-no-files-found: "warn"
<<<<<<< HEAD
        name: integration-${{ matrix.os.runs-on }}-${{ matrix.python-version }}-${{ matrix.tahoe-version }}
=======
        name: "integration--${{ matrix.os }}-${{ matrix.python-version }}-tahoe-${{ matrix.tahoe-version }}"
>>>>>>> b0ab9497
        path: "eliot*"

    - uses: codecov/codecov-action@v2
      with:
        token: "322d708d-8283-4827-b605-ccf02bfecf70"
        file: "./coverage.xml"
        flags: "integration"<|MERGE_RESOLUTION|>--- conflicted
+++ resolved
@@ -57,11 +57,7 @@
       if: ${{ always() }}
       with:
         if-no-files-found: "warn"
-<<<<<<< HEAD
         name: unit-test-${{ matrix.os.runs-on }}-${{ matrix.python-version }}
-=======
-        name: "unit-test--${{ matrix.os }}-${{ matrix.python-version }}"
->>>>>>> b0ab9497
         path: "eliot*"
 
     - uses: codecov/codecov-action@v1
@@ -114,11 +110,7 @@
       if: ${{ always() }}
       with:
         if-no-files-found: "warn"
-<<<<<<< HEAD
-        name: integration-${{ matrix.os.runs-on }}-${{ matrix.python-version }}-${{ matrix.tahoe-version }}
-=======
-        name: "integration--${{ matrix.os }}-${{ matrix.python-version }}-tahoe-${{ matrix.tahoe-version }}"
->>>>>>> b0ab9497
+        name: integration-${{ matrix.os.runs-on }}-${{ matrix.python-version }}-tahoe-${{ matrix.tahoe-version }}
         path: "eliot*"
 
     - uses: codecov/codecov-action@v2
