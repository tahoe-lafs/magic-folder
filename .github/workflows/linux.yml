name: Linux Testing

on:
  push:
    branches: [ main ]
  pull_request:
    branches: [ main ]

jobs:
  unit-tests:
    strategy:
      matrix:
        os:
          - runs-on: ubuntu-22.04
        python-version:
          - "3.9"
          - "3.10"
          - "3.11"
          - "3.12"
    runs-on: ${{ matrix.os.runs-on }}
    steps:
    - name: Check out source code
      uses: actions/checkout@v2
      with:
        # Get enough history for the tags we get next to be meaningful.  0
        # means all history.
        fetch-depth: "0"
        # Checkout head of the branch of the PR, or the exact revision
        # specified for non-PR builds.
        ref: "${{ github.event.pull_request.head.sha || github.sha }}"

    - name: Set up Python ${{ matrix.python-version }}
      uses: actions/setup-python@v2
      with:
        python-version: ${{ matrix.python-version }}

    - name: Use pip cache
      uses: actions/cache@v2
      with:
        path: ~\AppData\Local\pip\Cache
        key: ${{ runner.os }}-pip-${{ hashFiles('**/setup.py') }}
        restore-keys: |
          ${{ runner.os }}-pip-

    - name: fix Debian
      run: sudo apt-get install -y python3-pip

    - name: Install dependencies
      run: |
        python -m pip install --upgrade pip
        pip install wheel tox eliot-tree cuvner

    - name: Test with tox
      run: tox -e coverage
      env:
        MAGIC_FOLDER_HYPOTHESIS_PROFILE: "magic-folder-ci"

    - name: Coverage graph
      shell: bash
      run: cuv graph
      continue-on-error: true

    - name: Coverage report
      shell: bash
      run: |
          git diff origin/main..HEAD > p
          cuv report p
      continue-on-error: true

    - name: Coverage details
      shell: bash
      run: |
          git diff origin/main..HEAD > p
          cuv diff p
      continue-on-error: true

    - name: Generate eliot-tree.
      if: ${{ always() }}
      shell: bash
      run: |
        if [[ -f eliot.log ]]; then
            eliot-tree --field-limit=0 eliot.log > eliot-tree.txt
        fi

    - name: Upload eliot.log in case of failure
      uses: "actions/upload-artifact@v4"
      with:
        if-no-files-found: "warn"
<<<<<<< HEAD
        name: unit-test-${{ matrix.os.runs-on }}-${{ matrix.python-version }}
=======
        name: "unit-test--${{ matrix.os }}-${{ matrix.python-version }}"
>>>>>>> b0ab9497
        path: "eliot*"

    - name: Upload coverage report
      uses: codecov/codecov-action@v2
      with:
        token: "322d708d-8283-4827-b605-ccf02bfecf70"
        file: "./coverage.xml"



  integration-tests:
    strategy:
      matrix:
        os:
          - runs-on: ubuntu-22.04
        python-version:
          - "3.9"
        tahoe-version:
          - "1_17"
          - "1_18"
          - "1_19"
          - "master"
    runs-on: ${{ matrix.os.runs-on }}

    steps:
    - name: Check out source code
      uses: actions/checkout@v2
      with:
        # Get enough history for the tags we get next to be meaningful.  0
        # means all history.
        fetch-depth: "0"
        # Checkout head of the branch of the PR, or the exact revision
        # specified for non-PR builds.
        ref: "${{ github.event.pull_request.head.sha || github.sha }}"
    # Get tags not fetched by the checkout action, needed for auto-versioning.
    - run: "git fetch origin +refs/tags/*:refs/tags/*"

    - name: Set up Python ${{ matrix.python-version }}
      uses: actions/setup-python@v2
      with:
        python-version: ${{ matrix.python-version }}

    - name: Use pip cache
      uses: actions/cache@v2
      with:
        path: ~\AppData\Local\pip\Cache
        key: ${{ runner.os }}-pip-${{ hashFiles('**/setup.py') }}
        restore-keys: |
          ${{ runner.os }}-pip-

    - name: Install dependencies
      run: |
        python -m pip install --upgrade pip
        pip install wheel tox eliot-tree

    - name: Test with tox
      run: tox -e integration-${{ matrix.tahoe-version }}

    - name: Generate eliot-tree.
      if: ${{ always() }}
      shell: bash
      run: |
        if [[ -f eliot.log ]]; then
            eliot-tree --field-limit=0 eliot.log > eliot-tree.txt
        fi

    - name: Upload eliot.log in case of failure
      uses: "actions/upload-artifact@v4"
      if: ${{ always() }}
      with:
        if-no-files-found: "warn"
<<<<<<< HEAD
        name: integration-${{ matrix.os.runs-on }}-${{ matrix.python-version }}-${{ matrix.tahoe-version }}
=======
        name: "integration--${{ matrix.os }}-${{ matrix.python-version }}-tahoe-${{ matrix.tahoe-version }}"
>>>>>>> b0ab9497
        path: "eliot*"

    - uses: codecov/codecov-action@v2
      with:
        token: "322d708d-8283-4827-b605-ccf02bfecf70"
        file: "./coverage.xml"
        flags: "integration"<|MERGE_RESOLUTION|>--- conflicted
+++ resolved
@@ -86,11 +86,7 @@
       uses: "actions/upload-artifact@v4"
       with:
         if-no-files-found: "warn"
-<<<<<<< HEAD
         name: unit-test-${{ matrix.os.runs-on }}-${{ matrix.python-version }}
-=======
-        name: "unit-test--${{ matrix.os }}-${{ matrix.python-version }}"
->>>>>>> b0ab9497
         path: "eliot*"
 
     - name: Upload coverage report
@@ -162,11 +158,7 @@
       if: ${{ always() }}
       with:
         if-no-files-found: "warn"
-<<<<<<< HEAD
-        name: integration-${{ matrix.os.runs-on }}-${{ matrix.python-version }}-${{ matrix.tahoe-version }}
-=======
-        name: "integration--${{ matrix.os }}-${{ matrix.python-version }}-tahoe-${{ matrix.tahoe-version }}"
->>>>>>> b0ab9497
+        name: integration-${{ matrix.os.runs-on }}-${{ matrix.python-version }}-tahoe-${{ matrix.tahoe-version }}
         path: "eliot*"
 
     - uses: codecov/codecov-action@v2
